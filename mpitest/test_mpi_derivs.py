""" Unit test for the Scipy GMRES linear solver. """
from __future__ import print_function

import unittest
import numpy as np

from openmdao.components.param_comp import ParamComp

from openmdao.core import Group, ParallelGroup, Problem
from openmdao.components import ExecComp

from openmdao.solvers.petsc_ksp import PetscKSP
from openmdao.test.converge_diverge import ConvergeDivergePar, SingleDiamondPar
from openmdao.test.simple_comps import SimpleCompDerivMatVec, FanOut, FanIn, \
                                        FanInGrouped, ArrayComp2D
from openmdao.test.util import assert_rel_error

from openmdao.core.mpi_wrap import MPI, MultiProcFailCheck
from openmdao.test.mpi_util import MPITestCase
from openmdao.devtools.debug import debug

try:
    from mpi4py import MPI
    from openmdao.core.petsc_impl import PetscImpl as impl
except ImportError:
    impl = None

class FanOutGrouped(Group):
    """ Topology where one comp broadcasts an output to two target
    components. ParamComp and comp1 are in a subgroup of the
    ParallelGroup.
    """

    def __init__(self):
        super(FanOutGrouped, self).__init__()

        sub = self.add('sub', ParallelGroup())
        pgroup = sub.add('pgroup', Group())
        pgroup.add('p', ParamComp('x', 1.0))
        pgroup.add('comp1', ExecComp(['y=3.0*x']))
        sub.add('comp2', ExecComp(['y=-2.0*x']))
        sub.add('comp3', ExecComp(['y=5.0*x']))

        self.add('c2', ExecComp(['y=x']))
        self.add('c3', ExecComp(['y=x']))
        self.connect('sub.comp2.y', 'c2.x')
        self.connect('sub.comp3.y', 'c3.x')

        self.connect("sub.pgroup.comp1.y", "sub.comp2.x")
        self.connect("sub.pgroup.comp1.y", "sub.comp3.x")
        self.connect("sub.pgroup.p.x", "sub.pgroup.comp1.x")


class TestPetscKSP(MPITestCase):

    N_PROCS = 2

    def setUp(self):
        if impl is None:
            raise unittest.SkipTest("Can't run this test (even in serial) without mpi4py and petsc4py")

    def test_simple_deriv_xfer(self):

        prob = Problem(impl=impl)
        prob.root = FanInGrouped()
        prob.setup(check=False)

        prob.root.comp3.dpmat[None]['x1'] = 7.
        prob.root.comp3.dpmat[None]['x2'] = 11.
        prob.root._transfer_data(mode='rev', deriv=True)

        if not MPI or self.comm.rank == 0:
            self.assertEqual(prob.root.sub.comp1.dumat[None]['y'], 7.)

        if not MPI or self.comm.rank == 1:
            self.assertEqual(prob.root.sub.comp2.dumat[None]['y'], 11.)

        prob.root.comp3.dpmat[None]['x1'] = 0.
        prob.root.comp3.dpmat[None]['x2'] = 0.
        self.assertEqual(prob.root.comp3.dpmat[None]['x1'], 0.)
        self.assertEqual(prob.root.comp3.dpmat[None]['x2'], 0.)

        prob.root._transfer_data(mode='fwd', deriv=True)

        self.assertEqual(prob.root.comp3.dpmat[None]['x1'], 7.)
        self.assertEqual(prob.root.comp3.dpmat[None]['x2'], 11.)

    def test_fan_in(self):

        prob = Problem(impl=impl)
        prob.root = FanInGrouped()
        prob.root.ln_solver = PetscKSP()

        prob.setup(check=False)

        param_list = ['p1.x1', 'p2.x2']
        unknown_list = ['comp3.y']

        J = prob.calc_gradient(param_list, unknown_list, mode='fwd', return_format='dict')
        if not MPI or self.comm.rank == 0:
            assert_rel_error(self, J['comp3.y']['p1.x1'][0][0], -6.0, 1e-6)
            assert_rel_error(self, J['comp3.y']['p2.x2'][0][0], 35.0, 1e-6)

        J = prob.calc_gradient(param_list, unknown_list, mode='rev', return_format='dict')
        if not MPI or self.comm.rank == 0:
            assert_rel_error(self, J['comp3.y']['p1.x1'][0][0], -6.0, 1e-6)
            assert_rel_error(self, J['comp3.y']['p2.x2'][0][0], 35.0, 1e-6)

    def test_single_diamond(self):

        prob = Problem(impl=impl)
        prob.root = SingleDiamondPar()
        prob.root.ln_solver = PetscKSP()
        prob.setup(check=False)
        prob.run()

        param_list = ['p.x']
        unknown_list = ['comp4.y1', 'comp4.y2']

        J = prob.calc_gradient(param_list, unknown_list, mode='fwd', return_format='dict')
        assert_rel_error(self, J['comp4.y1']['p.x'][0][0], 25, 1e-6)
        assert_rel_error(self, J['comp4.y2']['p.x'][0][0], -40.5, 1e-6)

        J = prob.calc_gradient(param_list, unknown_list, mode='rev', return_format='dict')
        assert_rel_error(self, J['comp4.y1']['p.x'][0][0], 25, 1e-6)
        assert_rel_error(self, J['comp4.y2']['p.x'][0][0], -40.5, 1e-6)

    def test_converge_diverge_par(self):

        prob = Problem(impl=impl)
        prob.root = ConvergeDivergePar()
        prob.root.ln_solver = PetscKSP()

        prob.setup(check=False)
        prob.run()

        # Make sure value is fine.
        assert_rel_error(self, prob['comp7.y1'], -102.7, 1e-6)

        param_list = ['p.x']
        unknown_list = ['comp7.y1']

        J = prob.calc_gradient(param_list, unknown_list, mode='fwd', return_format='dict')
        assert_rel_error(self, J['comp7.y1']['p.x'][0][0], -40.75, 1e-6)

        J = prob.calc_gradient(param_list, unknown_list, mode='rev', return_format='dict')
        assert_rel_error(self, J['comp7.y1']['p.x'][0][0], -40.75, 1e-6)

        J = prob.calc_gradient(param_list, unknown_list, mode='fd', return_format='dict')
        assert_rel_error(self, J['comp7.y1']['p.x'][0][0], -40.75, 1e-6)

<<<<<<< HEAD
class TestPetscKSP3(MPITestCase):

    N_PROCS = 3

    def setUp(self):
        if impl is None:
            raise unittest.SkipTest("Can't run this test (even in serial) without mpi4py and petsc4py")

    def test_fan_out_grouped(self):

        prob = Problem(impl=impl)
        prob.root = FanOutGrouped()
        prob.root.ln_solver = PetscKSP()

        prob.setup(check=False)
        prob.run()

        param = 'sub.pgroup.p.x'
        #currently, you can't have vars of interest that are down in a parallel system
        unknown_list = ['sub.comp2.y', "sub.comp3.y"]
        #unknown_list = ['c2.y', "c3.y"]

        J = prob.calc_gradient([param], unknown_list, mode='fwd', return_format='dict')

        print("J",J)
        assert_rel_error(self, J[unknown_list[0]][param][0][0], -6.0, 1e-6)
        assert_rel_error(self, J[unknown_list[1]][param][0][0], 15.0, 1e-6)

        J = prob.calc_gradient([param], unknown_list, mode='rev', return_format='dict')
        print("J",J)
        assert_rel_error(self, J[unknown_list[0]][param][0][0], -6.0, 1e-6)
        assert_rel_error(self, J[unknown_list[1]][param][0][0], 15.0, 1e-6)
=======
    def test_converge_diverge_compfd(self):

        prob = Problem(impl=impl)
        prob.root = ConvergeDivergePar()
        prob.root.ln_solver = PetscKSP()

        # fd comp2 and comp5. each is under a par group
        prob.root.par1.comp2.fd_options['force_fd'] = True
        prob.root.par2.comp5.fd_options['force_fd'] = True

        prob.setup(check=False)
        prob.run()

        # Make sure value is fine.
        assert_rel_error(self, prob['comp7.y1'], -102.7, 1e-6)

        param_list = ['p.x']
        unknown_list = ['comp7.y1']

        J = prob.calc_gradient(param_list, unknown_list, mode='fwd', return_format='dict')
        assert_rel_error(self, J['comp7.y1']['p.x'][0][0], -40.75, 1e-6)

        J = prob.calc_gradient(param_list, unknown_list, mode='rev', return_format='dict')
        assert_rel_error(self, J['comp7.y1']['p.x'][0][0], -40.75, 1e-6)

        J = prob.calc_gradient(param_list, unknown_list, mode='fd', return_format='dict')
        assert_rel_error(self, J['comp7.y1']['p.x'][0][0], -40.75, 1e-6)
>>>>>>> 884af2f6


if __name__ == '__main__':
    from openmdao.test.mpi_util import mpirun_tests
    mpirun_tests()<|MERGE_RESOLUTION|>--- conflicted
+++ resolved
@@ -149,7 +149,35 @@
         J = prob.calc_gradient(param_list, unknown_list, mode='fd', return_format='dict')
         assert_rel_error(self, J['comp7.y1']['p.x'][0][0], -40.75, 1e-6)
 
-<<<<<<< HEAD
+    def test_converge_diverge_compfd(self):
+
+        prob = Problem(impl=impl)
+        prob.root = ConvergeDivergePar()
+        prob.root.ln_solver = PetscKSP()
+
+        # fd comp2 and comp5. each is under a par group
+        prob.root.par1.comp2.fd_options['force_fd'] = True
+        prob.root.par2.comp5.fd_options['force_fd'] = True
+
+        prob.setup(check=False)
+        prob.run()
+
+        # Make sure value is fine.
+        assert_rel_error(self, prob['comp7.y1'], -102.7, 1e-6)
+
+        param_list = ['p.x']
+        unknown_list = ['comp7.y1']
+
+        J = prob.calc_gradient(param_list, unknown_list, mode='fwd', return_format='dict')
+        assert_rel_error(self, J['comp7.y1']['p.x'][0][0], -40.75, 1e-6)
+
+        J = prob.calc_gradient(param_list, unknown_list, mode='rev', return_format='dict')
+        assert_rel_error(self, J['comp7.y1']['p.x'][0][0], -40.75, 1e-6)
+
+        J = prob.calc_gradient(param_list, unknown_list, mode='fd', return_format='dict')
+        assert_rel_error(self, J['comp7.y1']['p.x'][0][0], -40.75, 1e-6)
+
+
 class TestPetscKSP3(MPITestCase):
 
     N_PROCS = 3
@@ -182,35 +210,7 @@
         print("J",J)
         assert_rel_error(self, J[unknown_list[0]][param][0][0], -6.0, 1e-6)
         assert_rel_error(self, J[unknown_list[1]][param][0][0], 15.0, 1e-6)
-=======
-    def test_converge_diverge_compfd(self):
-
-        prob = Problem(impl=impl)
-        prob.root = ConvergeDivergePar()
-        prob.root.ln_solver = PetscKSP()
-
-        # fd comp2 and comp5. each is under a par group
-        prob.root.par1.comp2.fd_options['force_fd'] = True
-        prob.root.par2.comp5.fd_options['force_fd'] = True
-
-        prob.setup(check=False)
-        prob.run()
-
-        # Make sure value is fine.
-        assert_rel_error(self, prob['comp7.y1'], -102.7, 1e-6)
-
-        param_list = ['p.x']
-        unknown_list = ['comp7.y1']
-
-        J = prob.calc_gradient(param_list, unknown_list, mode='fwd', return_format='dict')
-        assert_rel_error(self, J['comp7.y1']['p.x'][0][0], -40.75, 1e-6)
-
-        J = prob.calc_gradient(param_list, unknown_list, mode='rev', return_format='dict')
-        assert_rel_error(self, J['comp7.y1']['p.x'][0][0], -40.75, 1e-6)
-
-        J = prob.calc_gradient(param_list, unknown_list, mode='fd', return_format='dict')
-        assert_rel_error(self, J['comp7.y1']['p.x'][0][0], -40.75, 1e-6)
->>>>>>> 884af2f6
+
 
 
 if __name__ == '__main__':
