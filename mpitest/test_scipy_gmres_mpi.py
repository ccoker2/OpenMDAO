--- conflicted
+++ resolved
@@ -52,19 +52,12 @@
 
     #def test_fan_in_grouped(self):
 
-<<<<<<< HEAD
+
         #top = Problem(impl=impl)
         #top.root = FanInGrouped()
-        #top.root.lin_solver = Petsc_KSP()
+        #top.root.ln_solver = ScipyGMRES()
         #top.setup()
         #top.run()
-=======
-        top = Problem(impl=impl)
-        top.root = FanInGrouped()
-        top.root.ln_solver = ScipyGMRES()
-        top.setup()
-        top.run()
->>>>>>> 35759a1c
 
         #param_list = ['p1:x1', 'p2:x2']
         #unknown_list = ['comp3:y']
