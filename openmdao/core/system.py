""" Base class for all systems in OpenMDAO."""

from collections import OrderedDict
from fnmatch import fnmatch
from itertools import chain
from six import string_types, iteritems

import numpy as np

from openmdao.core.vecwrapper import PlaceholderVecWrapper
from openmdao.core.mpiwrap import MPI
from openmdao.core.options import OptionsDictionary


class System(object):
    """ Base class for systems in OpenMDAO."""

    def __init__(self):
        self.name = ''
        self.pathname = ''

        self._params_dict = OrderedDict()
        self._unknowns_dict = OrderedDict()

        # specify which variables are promoted up to the parent.  Wildcards
        # are allowed.
        self._promotes = ()

        self.comm = None

        # create placeholders for all of the vectors
        self.unknowns  = PlaceholderVecWrapper('unknowns')
        self.resids    = PlaceholderVecWrapper('resids')
        self.params    = PlaceholderVecWrapper('params')
        self.dunknowns = PlaceholderVecWrapper('dunknowns')
        self.dresids   = PlaceholderVecWrapper('dresids')
        self.dparams   = PlaceholderVecWrapper('dparams')

        # dicts of vectors used for parallel solution of multiple RHS
        self.dumat = {}
        self.dpmat = {}
        self.drmat = {}

        self.fd_options = OptionsDictionary()
        self.fd_options.add_option('force_fd', False,
                                   desc="Set to True to finite difference this system.")
        self.fd_options.add_option('form', 'forward',
                                   values=['forward', 'backward', 'central', 'complex_step'],
                                   desc="Finite difference mode. (forward, backward, central) "
                                   "You can also set to 'complex_step' to peform the complex "
                                   "step method if your components support it.")
        self.fd_options.add_option("step_size", 1.0e-6,
                                    desc = "Default finite difference stepsize")
        self.fd_options.add_option("step_type", 'absolute',
                                   values=['absolute', 'relative'],
                                   desc='Set to absolute, relative')

    def __getitem__(self, name):
        """
        Return the variable or subsystem of the given name from this system.

        Args
        ----
        name : str
            The name of the variable or subsystem.

        Returns
        -------
        value OR `System`
            The unflattened value of the given variable OR a reference to
            the named `System`.
        """
        raise RuntimeError("Variable '%s' must be accessed from a containing Group" % name)

    def promoted(self, name):
        """Determine if the given variable name is being promoted from this
        `System`.

        Args
        ----
        name : str
            The name of a variable, relative to this `System`.

        Returns
        -------
        bool
            True if the named variable is being promoted from this `System`.
        """
        if isinstance(self._promotes, string_types):
            raise TypeError("'%s' promotes must be specified as a list, "
                            "tuple or other iterator of strings, but '%s' was specified" %
                            (self.name, self._promotes))

        for prom in self._promotes:
            if fnmatch(name, prom):
                for n, meta in chain(self._params_dict.items(), self._unknowns_dict.items()):
                    rel = meta.get('promoted_name', n)
                    if rel == name:
                        return True

        return False

    def subsystems(self, local=False, recurse=False, include_self=False):
        """ Returns an iterator over subsystems.  For `System`, this is an empty list.
        """
        if include_self:
            yield ('', self)

    def _setup_paths(self, parent_path):
        """Set the absolute pathname of each `System` in the tree.

        Parameter
        ---------
        parent_path : str
            The pathname of the parent `System`, which is to be prepended to the
            name of this child `System`.
        """
        if parent_path:
            self.pathname = '.'.join((parent_path, self.name))
        else:
            self.pathname = self.name

    def clear_dparams(self):
        """ Zeros out the dparams (dp) vector."""

        for parallel_set in self._relevance.vars_of_interest():
            for name in parallel_set:
                if name in self.dpmat:
                    self.dpmat[name].vec[:] = 0.0

        self.dpmat[None].vec[:] = 0.0

        # Recurse to clear all dparams vectors.
        for name, system in self.subsystems(local=True):
            system.clear_dparams()

    def preconditioner(self):
        pass

    def jacobian(self, params, unknowns, resids):
        pass

    def solve_nonlinear(self, params, unknowns, resids):
        raise NotImplementedError("solve_nonlinear")

    def apply_nonlinear(self, params, unknowns, resids):
        pass

    def solve_linear(self, params, unknowns, vois, mode="fwd"):
        pass

    def apply_linear(self, params, unknowns, dparams, dunknowns, dresids, mode="fwd"):
        pass

    def is_active(self):
        """
        Returns
        -------
        bool
            If running under MPI, returns True if this `System` has a valid
            communicator. Always returns True if not running under MPI.
        """
        return MPI is None or self.comm != MPI.COMM_NULL

    def get_req_procs(self):
        """
        Returns
        -------
        tuple
            A tuple of the form (min_procs, max_procs), indicating the min and max
            processors usable by this `System`.
        """
        return (1, 1)

    def _setup_communicators(self, comm):
        """
        Assign communicator to this `System` and all of its subsystems.

        Args
        ----
        comm : an MPI communicator (real or fake)
            The communicator being offered by the parent system.
        """
        self.comm = comm

    def _set_vars_as_remote(self):
        """
        Set 'remote' attribute in metadata of all variables for this subsystem.
        """
        pname = self.pathname + '.'
        for name, meta in self._params_dict.items():
            if name.startswith(pname):
                meta['remote'] = True

        for name, meta in self._unknowns_dict.items():
            if name.startswith(pname):
                meta['remote'] = True

    def fd_jacobian(self, params, unknowns, resids, step_size=None, form=None,
                    step_type=None, total_derivs=False):
        """Finite difference across all unknowns in this system w.r.t. all
        params.

        Args
        ----
        params : `VecWrapper`
            `VecWrapper` containing parameters. (p)

        unknowns : `VecWrapper`
            `VecWrapper` containing outputs and states. (u)

        resids : `VecWrapper`
            `VecWrapper`  containing residuals. (r)

        step_size : float, optional
            Override all other specifications of finite difference step size.

        form : float, optional
            Override all other specifications of form. Can be forward,
            backward, or central.

        step_type : float, optional
            Override all other specifications of step_type. Can be absolute
            or relative.

        total_derivs : bool
            Set to true to calculate total derivatives. Otherwise, partial
            derivatives are returned.

        Returns
        -------
        dict
            Dictionary whose keys are tuples of the form ('unknown', 'param')
            and whose values are ndarrays.
        """

        # Params and Unknowns that we provide at this level.
        fd_params = self._get_fd_params()
        fd_unknowns = self._get_fd_unknowns()

        # Function call arguments have precedence over the system dict.
        if step_size == None:
            step_size = self.fd_options['step_size']
        if form == None:
            form = self.fd_options['form']
        if step_type == None:
            step_type = self.fd_options['step_type']

        jac = {}
        cache2 = None

        # Prepare for calculating partial derivatives or total derivatives
        states = []
        if total_derivs == False:
            run_model = self.apply_nonlinear
            cache1 = resids.vec.copy()
            resultvec = resids
            for u_name, meta in iteritems(self._unknowns_dict):
                if meta.get('state'):
                    states.append(meta['promoted_name'])
        else:
            run_model = self.solve_nonlinear
            cache1 = unknowns.vec.copy()
            resultvec = unknowns

        # Compute gradient for this param or state.
        for p_name in chain(fd_params, states):

            if p_name in states:
                inputs = unknowns
            else:
                inputs = params

            target_input = inputs.flat[p_name]

            # If our input is connected to a Paramcomp, then we need to twiddle
            # the unknowns vector instead of the params vector.
            param_src = self.connections.get(p_name)
            if param_src is not None:

                # Have to convert to promoted name to key into unknowns
                if param_src not in self.unknowns:
                    param_src = self.unknowns.get_promoted_varname(param_src)

                target_input = unknowns.flat[param_src]

            mydict = {}
            for key, val in self._params_dict.items():
                if val['promoted_name'] == p_name:
                    mydict = val
                    break

            # Local settings for this var trump all
            fdstep = mydict.get('fd_step_size', step_size)
            fdtype = mydict.get('fd_step_type', step_type)
            fdform = mydict.get('fd_form', form)

            # Size our Inputs
            p_size = np.size(inputs[p_name])

            # Size our Outputs
            for u_name in fd_unknowns:
                u_size = np.size(unknowns[u_name])
                jac[u_name, p_name] = np.ones((u_size, p_size))

            # Finite Difference each index in array
            for idx in range(p_size):

                # Relative or Absolute step size
                if fdtype == 'relative':
                    step = inputs.flat[p_name][idx] * fdstep
                    if step < fdstep:
                        step = fdstep
                else:
                    step = fdstep

                if fdform == 'forward':

                    target_input[idx] += step

                    run_model(params, unknowns, resids)

                    target_input[idx] -= step

                    # delta resid is delta unknown
                    resultvec.vec[:] -= cache1
                    resultvec.vec[:] *= (1.0/step)

                elif fdform == 'backward':

                    target_input[idx] -= step

                    run_model(params, unknowns, resids)

                    target_input[idx] += step

                    # delta resid is delta unknown
                    resultvec.vec[:] -= cache1
                    resultvec.vec[:] *= (-1.0/step)

                elif fdform == 'central':

                    target_input[idx] += step

                    run_model(params, unknowns, resids)
                    cache2 = resultvec.vec.copy()

                    target_input[idx] -= step
                    resultvec.vec[:] = cache1

                    target_input[idx] -= step

                    run_model(params, unknowns, resids)

                    # central difference formula
                    resultvec.vec[:] -= cache2
                    resultvec.vec[:] *= (-0.5/step)

                    target_input[idx] += step

                for u_name in fd_unknowns:
                    jac[u_name, p_name][:, idx] = resultvec.flat[u_name]

                # Restore old residual
                resultvec.vec[:] = cache1

        return jac

    def _apply_linear_jac(self, params, unknowns, dparams, dunknowns, dresids, mode):
        """ See apply_linear. This method allows the framework to override
        any derivative specification in any `Component` or `Group` to perform
        finite difference."""

        if not self._jacobian_cache:
            msg = ("No derivatives defined for Component '{name}'")
            msg = msg.format(name=self.name)
            raise ValueError(msg)

        for key, J in iteritems(self._jacobian_cache):
            unknown, param = key

            # States are never in dparams.
            if param in dparams:
                arg_vec = dparams
            elif param in dunknowns:
                arg_vec = dunknowns
            else:
                continue

            if unknown not in dresids:
                continue

            result = dresids[unknown]

            # Vectors are flipped during adjoint

            if mode == 'fwd':
                dresids[unknown] += J.dot(arg_vec[param].flat).reshape(result.shape)
            else:
                arg_vec[param] += J.T.dot(result.flat).reshape(arg_vec[param].shape)

    def _create_vecs(self, my_params, relevance, var_of_interest, impl):
        comm = self.comm
        sys_pathname = self.pathname
        params_dict = self._params_dict
        unknowns_dict = self._unknowns_dict

        self.comm = comm

        # create implementation specific VecWrappers
        if var_of_interest is None:
            self.unknowns  = impl.create_src_vecwrapper(sys_pathname, comm)
            self.resids    = impl.create_src_vecwrapper(sys_pathname, comm)
            self.params    = impl.create_tgt_vecwrapper(sys_pathname, comm)

            # populate the VecWrappers with data
            self.unknowns.setup(unknowns_dict, store_byobjs=True)
            self.resids.setup(unknowns_dict)
            self.params.setup(None, params_dict, self.unknowns,
                              my_params, self.connections, store_byobjs=True)

        dunknowns = impl.create_src_vecwrapper(sys_pathname, comm)
        dresids   = impl.create_src_vecwrapper(sys_pathname, comm)
        dparams   = impl.create_tgt_vecwrapper(sys_pathname, comm)

        dunknowns.setup(unknowns_dict, relevant_vars=relevance[var_of_interest])
        dresids.setup(unknowns_dict, relevant_vars=relevance[var_of_interest])
        dparams.setup(None, params_dict, self.unknowns, my_params, self.connections,
                      relevant_vars=relevance[var_of_interest])

        self.dumat[var_of_interest] = dunknowns
        self.drmat[var_of_interest] = dresids
        self.dpmat[var_of_interest] = dparams

    def _create_views(self, top_unknowns, parent, my_params, relevance, var_of_interest=None):
        """
        A manager of the data transfer of a possibly distributed collection of
        variables.  The variables are based on views into an existing
        `VecWrapper`.

        Args
        ----
        top_unknowns : `VecWrapper`
            The `Problem` level unknowns `VecWrapper`.

        parent : `System`
            The `System` which provides the `VecWrapper` on which to create views.

        my_params : list
            List of pathnames for parameters that this `Group` is
            responsible for propagating.

        relevance : `Relevance`
            Object containing relevance info for each variable of interest.

        var_of_interest : str
            The name of a variable of interest.

        Returns
        -------
        `VecTuple`
            A namedtuple of six (6) `VecWrappers`:
            unknowns, dunknowns, resids, dresids, params, dparams.
        """

        comm = self.comm
        unknowns_dict = self._unknowns_dict
        params_dict = self._params_dict

        # map promoted name in parent to corresponding promoted name in this view
        umap = get_relname_map(parent.unknowns, unknowns_dict, self.pathname)

        if var_of_interest is None:
            self.unknowns  = parent.unknowns.get_view(self.pathname, comm, umap, relevance,
                                                      var_of_interest)
            self.resids    = parent.resids.get_view(self.pathname, comm, umap, relevance,
                                                    var_of_interest)
            self.params    = parent._impl_factory.create_tgt_vecwrapper(self.pathname, comm)
            self.params.setup(parent.params, params_dict, top_unknowns,
                              my_params, self.connections, store_byobjs=True)

        self.dumat[var_of_interest] = parent.dumat[var_of_interest].get_view(self.pathname, comm, umap,
                                                                             relevance, var_of_interest)
        self.drmat[var_of_interest] = parent.drmat[var_of_interest].get_view(self.pathname, comm, umap,
                                                                             relevance, var_of_interest)
        self.dpmat[var_of_interest] = parent._impl_factory.create_tgt_vecwrapper(self.pathname, comm)
        self.dpmat[var_of_interest].setup(parent.dpmat[var_of_interest], params_dict, top_unknowns,
                                          my_params, self.connections,
                                          relevant_vars=relevance[var_of_interest])

    def get_combined_J(self, J):
        """
        Take a J dict that's distributed, i.e., has different values
        across different MPI processes, and return a dict that
        contains all of the values from all of the processes.  If
        values are duplicated, use the value from the lowest rank
        process.  Note that J has a nested dict structure.
        """

        comm = self.comm
        if not self.is_active():
            return J

        myrank = comm.rank

        tups = []

        # Gather a list of local tuples for J.
        for output, dct in J.items():
            for param, value in dct.items():

                # Params are already only on this process. We need to add
                # only outputs of components that are on this process.
                sys = getattr(self, output.partition('.')[0])
                if sys.is_active() and value is not None and value.size > 0:
                    tups.append((output, param))

        dist_tups = comm.gather(tups, root=0)

        tupdict = {}
        if myrank == 0:
            for rank, tups in enumerate(dist_tups):
                for tup in tups:
                    if not tup in tupdict:
                        tupdict[tup] = rank

            #get rid of tups from the root proc before bcast
            for tup, rank in tupdict.items():
                if rank == 0:
                    del tupdict[tup]

        tupdict = comm.bcast(tupdict, root=0)

        if myrank == 0:
            for (param, output), rank in tupdict.items():
                J[param][output] = comm.recv(source=rank, tag=0)
        else:
            for (param, output), rank in tupdict.items():
                if rank == myrank:
                    comm.send(J[param][output], dest=0, tag=0)

        # FIXME: rework some of this using knowledge of local_var_sizes in order
        # to avoid any unnecessary data passing

        # return the combined dict
        return comm.bcast(J, root=0)

<<<<<<< HEAD
    def _get_src_info(self, srcvec, name):
        """
        Return size, indices and name of the source indicated by name.
        If name specifies a target instead, return the size, indices,
        and name of its source.
        """
        if name in srcvec:
            size, idxs = srcvec.get_local_idxs(name)
            param_src = name
        else:
            try:
                param_src = self.connections[name]
            except KeyError:
                raise KeyError("'%s' is not connected to an unknown." % name)
            param_src = srcvec.get_promoted_varname(param_src)
            size, idxs = srcvec.get_local_idxs(param_src)

        return size, idxs, param_src
=======
>>>>>>> 8f2f9630

def get_relname_map(unknowns, unknowns_dict, child_name):
    """
    Args
    ----
    unknowns : `VecWrapper`
        A dict-like object containing variables keyed using promoted names.

    unknowns_dict : `OrderedDict`
        An ordered mapping of absolute variable name to its metadata.

    child_name : str
        The pathname of the child for which to get promoted name.

    Returns
    -------
    dict
        Maps promoted name in parent (owner of unknowns and unknowns_dict) to
        the corresponding promoted name in the child.
    """
    # unknowns is keyed on promoted name relative to the parent system
    # unknowns_dict is keyed on absolute pathname
    umap = {}
    for rel, meta in unknowns.items():
        abspath = meta['pathname']
        if abspath.startswith(child_name+'.'):
            newmeta = unknowns_dict.get(abspath)
            if newmeta is not None:
                newrel = newmeta['promoted_name']
            else:
                newrel = rel
            umap[rel] = newrel

    return umap
<|MERGE_RESOLUTION|>--- conflicted
+++ resolved
@@ -545,27 +545,6 @@
         # return the combined dict
         return comm.bcast(J, root=0)
 
-<<<<<<< HEAD
-    def _get_src_info(self, srcvec, name):
-        """
-        Return size, indices and name of the source indicated by name.
-        If name specifies a target instead, return the size, indices,
-        and name of its source.
-        """
-        if name in srcvec:
-            size, idxs = srcvec.get_local_idxs(name)
-            param_src = name
-        else:
-            try:
-                param_src = self.connections[name]
-            except KeyError:
-                raise KeyError("'%s' is not connected to an unknown." % name)
-            param_src = srcvec.get_promoted_varname(param_src)
-            size, idxs = srcvec.get_local_idxs(param_src)
-
-        return size, idxs, param_src
-=======
->>>>>>> 8f2f9630
 
 def get_relname_map(unknowns, unknowns_dict, child_name):
     """
@@ -599,4 +578,4 @@
                 newrel = rel
             umap[rel] = newrel
 
-    return umap
+    return umap