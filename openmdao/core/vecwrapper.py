--- conflicted
+++ resolved
@@ -530,23 +530,16 @@
                     vmeta['pass_by_obj'] = True
                     vmeta['val'] = _ByObjWrapper(val)
                 else:
-<<<<<<< HEAD
                     if isinstance(val, numpy.ndarray):
                         if val.shape != shape:
                             raise ValueError("The specified shape of variable '%s' does not match the shape of its value." %
                                              name)
-                        var_size = val.size
+                        vmeta['size']= val.size
                     else:
                         if shape != 1:
                             raise ValueError("The specified shape of variable '%s' does not match the shape of its value." %
                                              name)
-                        var_size = 1
-=======
-                    if val.shape != shape:
-                        raise ValueError("The specified shape of variable '%s' does not match the shape of its value." %
-                                         name)
-                    vmeta['size'] = val.size
->>>>>>> 7b274e66
+                        vmeta['size'] = 1
             else:
                 # no val given, so use shape to determine size of the array value
                 vmeta['size'] = numpy.prod(shape)
