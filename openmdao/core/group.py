""" Defines the base class for a Group in OpenMDAO."""

from __future__ import print_function

import sys
import os
from collections import Counter, OrderedDict
from six import iteritems, iterkeys, itervalues
from six.moves import zip_longest
from itertools import chain

import numpy as np
import networkx as nx

from openmdao.components.indep_var_comp import IndepVarComp
from openmdao.core.component import Component
from openmdao.core.mpi_wrap import MPI, debug
from openmdao.core.system import System
from openmdao.util.string_util import name_relative_to
from openmdao.util.graph import collapse_nodes
from openmdao.core.checks import ConnectError

trace = os.environ.get('OPENMDAO_TRACE')


class Group(System):
    """A system that contains other systems.

    Options
    -------
    fd_options['force_fd'] :  bool(False)
        Set to True to finite difference this system.
    fd_options['form'] :  str('forward')
        Finite difference mode. (forward, backward, central) You can also set to 'complex_step' to peform the complex step method if your components support it.
    fd_options['step_size'] :  float(1e-06)
        Default finite difference stepsize
    fd_options['step_type'] :  str('absolute')
        Set to absolute, relative

    """

    def __init__(self):
        super(Group, self).__init__()

        self._src = {}
        self._src_idxs = {}
        self._data_xfer = {}

        self._local_unknown_sizes = {}
        self._local_param_sizes = {}

        # put these in here to avoid circular imports
        from openmdao.solvers.ln_gauss_seidel import LinearGaussSeidel
        from openmdao.solvers.run_once import RunOnce
        from openmdao.solvers.scipy_gmres import ScipyGMRES

        # These solvers are the default
        self.ln_solver = ScipyGMRES()
        self.nl_solver = RunOnce()
        self.precon = LinearGaussSeidel()

        # Flag is true after order is set
        self._order_set = False

    def _subsystem(self, name):
        """
        Returns a reference to a named subsystem that is a direct or an indirect
        subsystem of the this system.  Raises an exception if the given name
        doesn't reference a subsystem.

        Args
        ----
        name : str
            Name of the subsystem to retrieve.

        Returns
        -------
        `System`
            A reference to the named subsystem.
        """
        s = self
        for part in name.split('.'):
            s = s._subsystems[part]
        return s

    def add(self, name, system, promotes=None):
        """Add a subsystem to this group, specifying its name and any variables
        that it promotes to the parent level.

        Args
        ----

        name : str
            The name by which the subsystem is to be known.

        system : `System`
            The subsystem to be added.

        promotes : tuple, optional
            The names of variables in the subsystem which are to be promoted.
        """

        # Can't call set after specifying an order
        if self._order_set:
            msg = 'You cannot call add after specifying an order.'
            raise RuntimeError(msg)

        if promotes is not None:
            system._promotes = promotes

        if name in self._subsystems:
            msg = "Group '%s' already contains a subsystem with name '%s'." % \
                  (self.name, name)
            raise RuntimeError(msg)
        elif hasattr(self, name):
            msg = "Group '%s' already contains an attribute with name '%s'." % \
                  (self.name, name)
            raise RuntimeError(msg)

        self._subsystems[name] = system
        setattr(self, name, system)
        system.name = name
        return system

    def connect(self, source, targets, src_indices=None):
        """Connect the given source variable to the given target
        variable.

        Args
        ----

        source : source
            The name of the source variable.

        targets : str OR iterable
            The name of one or more target variables.

        src_indices : index array, optional
            If specified, connect the specified entries of the full
            distributed source value to the target.
        """
        if isinstance(targets, str):
            targets = (targets,)

        for target in targets:
            self._src.setdefault(target, []).append((source, src_indices))

    def subsystems(self, local=False, recurse=False, typ=System, include_self=False):
        """
        Args
        ----
        local : bool, optional
            If True, only return those `Components` that are local. Default is False.

        recurse : bool, optional
            If True, return all `Components` in the system tree, subject to
            the value of the local arg. Default is False.

        typ : type, optional
            If a class is specified here, only those subsystems that are instances
            of that type will be returned.  Default type is `System`.

        include_self : bool, optional
            If True, yield self before iterating over subsystems, assuming type
            of self is appropriate. Default is False.

        Returns
        -------
        iterator
            Iterator over subsystems.
        """
        if include_self and isinstance(self, typ):
            yield self

        subs = self._local_subsystems if local else itervalues(self._subsystems)

        for sub in subs:
            if isinstance(sub, typ):
                yield sub
            if recurse and isinstance(sub, Group):
                for s in sub.subsystems(local, recurse, typ):
                    yield s

    def subgroups(self, local=False, recurse=False, include_self=False):
        """
        Returns
        -------
        iterator
            Iterator over subgroups.
        """
        return self.subsystems(local=local, recurse=recurse, typ=Group,
                               include_self=include_self)

    def components(self, local=False, recurse=False, include_self=False):
        """
        Returns
        -------
        iterator
            Iterator over sub-`Components`.
        """
        return self.subsystems(local=local, recurse=recurse, typ=Component,
                               include_self=include_self)

    def _init_sys_data(self, parent_path, probdata):
        """Set the absolute pathname of each `System` in the tree.

        Args
        ----
        parent_path : str
            The pathname of the parent `System`, which is to be prepended to the
            name of this child `System` and all subsystems.

        probdata : `_ProbData`
            Problem level data container.
        """
        super(Group, self)._init_sys_data(parent_path, probdata)
        for sub in itervalues(self._subsystems):
            sub._init_sys_data(self.pathname, probdata)

    def _setup_variables(self, compute_indices=False):
        """
        Create dictionaries of metadata for parameters and for unknowns for
        this `Group` and stores them as attributes of the `Group`. The
        promoted name of subsystem variables with respect to this `Group`
        is included in the metadata.

        Args
        ----
        compute_indices : bool, optional
            If True, call setup_distrib_idxs() to set values of
            'src_indices' metadata.

        Returns
        -------
        tuple
            A dictionary of metadata for parameters and for unknowns
            for all subsystems.
        """
        params_dict = OrderedDict()
        unknowns_dict = OrderedDict()

        self._params_dict = params_dict
        self._unknowns_dict = unknowns_dict

        self._sysdata._params_dict = params_dict
        self._sysdata._unknowns_dict = unknowns_dict

        self._data_xfer = {}
        self._to_abs_unames = {}
        self._to_abs_pnames = {}

        for sub in itervalues(self._subsystems):
            subparams, subunknowns = sub._setup_variables(compute_indices)
            for p, meta in iteritems(subparams):
                meta = meta.copy()
                meta['promoted_name'] = self._promoted_name(meta['promoted_name'], sub)
                params_dict[p] = meta
                self._to_abs_pnames.setdefault(meta['promoted_name'], []).append(p)

            for u, meta in iteritems(subunknowns):
                meta = meta.copy()
                meta['promoted_name'] = self._promoted_name(meta['promoted_name'], sub)
                unknowns_dict[u] = meta
                self._to_abs_unames.setdefault(meta['promoted_name'], []).append(u)

            # check for any promotes that didn't match a variable
            sub._check_promotes()

        return self._params_dict, self._unknowns_dict

    def _promoted_name(self, name, subsystem):
        """
        Returns
        -------
        str
            The promoted name of the given variable.
        """
        if subsystem._promoted(name):
            return name
        if len(subsystem.name) > 0:
            return '.'.join((subsystem.name, name))
        else:
            return name

    def _setup_communicators(self, comm):
        """
        Assign communicator to this `Group` and all of its subsystems.

        Args
        ----
        comm : an MPI communicator (real or fake)
            The communicator being offered by the parent system.
        """
        self._local_subsystems = []

        self.comm = comm

        for sub in itervalues(self._subsystems):
            sub._setup_communicators(self.comm)
            if self.is_active() and sub.is_active():
                self._local_subsystems.append(sub)

    def _setup_vectors(self, param_owners, parent=None,
                       top_unknowns=None, impl=None):
        """Create `VecWrappers` for this `Group` and all below it in the
        `System` tree.

        Args
        ----
        param_owners : dict
            A dictionary mapping `System` pathnames to the pathnames of parameters
            they are reponsible for propagating.

        parent : `Group`, optional
            The `Group` that contains this `Group`, if any.

        top_unknowns : `VecWrapper`, optional
            The `Problem` level unknowns `VecWrapper`.

        impl : an implementation factory, optional
            Specifies the factory object used to create `VecWrapper` and
            `DataTransfer` objects.
        """
        self.params = self.unknowns = self.resids = None
        self.dumat, self.dpmat, self.drmat = {}, {}, {}
        self._local_unknown_sizes = {}
        self._local_param_sizes = {}
        self._owning_ranks = None
        relevance = self._relevance

        if not self.is_active():
            return

        self._impl = impl

        my_params = param_owners.get(self.pathname, ())

        max_psize, self._shared_p_offsets = \
            self._get_shared_vec_info(self._params_dict, my_params=my_params)

        if parent is None:
            # determine the size of the largest grouping of parallel subvecs,
            # allocate an array of that size, and sub-allocate from that for all
            # relevant subvecs. We should never need more memory than the
            # largest sized collection of parallel vecs.
            max_usize, self._shared_u_offsets = \
                self._get_shared_vec_info(self._unknowns_dict)

            # other vecs will be sub-sliced from this one
            self._shared_du_vec = np.zeros(max_usize)
            self._shared_dr_vec = np.zeros(max_usize)
            self._shared_dp_vec = np.zeros(max_psize)

            self._create_vecs(my_params, voi=None, impl=impl)
            top_unknowns = self.unknowns
        else:
            self._shared_dp_vec = np.zeros(max_psize)

            # map promoted name in parent to corresponding promoted name in this view
            self._relname_map = self._get_relname_map(parent.unknowns)
            self._create_views(top_unknowns, parent, my_params, voi=None)

        self._u_size_lists = self.unknowns._get_flattened_sizes()
        self._p_size_lists = self.params._get_flattened_sizes()

        self._owning_ranks = self._get_owning_ranks()

        self._setup_data_transfer(my_params, None)

        all_vois = set([None])
        if self._probdata.top_lin_gs:
            # create storage for the relevant vecwrappers,
            # keyed by variable_of_interest
            for vois in relevance.groups:
                all_vois.update(vois)
                for voi in vois:
                    if parent is None:
                        self._create_vecs(my_params, voi, impl)
                    else:
                        self._create_views(top_unknowns, parent, my_params,
                                           voi)

                    self._setup_data_transfer(my_params, voi)

        self._setup_gs_outputs(all_vois)

        # convert any src_indices to index arrays
        for meta in itervalues(self._params_dict):
            if 'src_indices' in meta:
                meta['src_indices'] = self.params.to_idx_array(meta['src_indices'])

        for sub in itervalues(self._subsystems):
            sub._setup_vectors(param_owners, parent=self,
                               top_unknowns=top_unknowns,
                               impl=self._impl)

        # now that all of the vectors and subvecs are allocated, calculate
        # and cache the ls_inputs.
        self._ls_inputs = {}
        for voi, vec in iteritems(self.dumat):
            self._ls_inputs[voi] = self._all_params(voi)

        # cache this to speed up apply_linear
        self._abs_inputs = {}
        for voi, vec in iteritems(self.dpmat):
            self._abs_inputs[voi] = {
                meta['pathname'] for meta in itervalues(vec)
                    if not meta.get('pass_by_obj')
            }

        self._relname_map = None  # reclaim some memory

    def _create_vecs(self, my_params, voi, impl):
        """ This creates our vecs and mats. This is only called on
        the top level Group.
        """
        comm = self.comm
        sys_pathname = self.pathname
        params_dict = self._params_dict
        unknowns_dict = self._unknowns_dict

        self.comm = comm

        # create implementation specific VecWrappers
        if voi is None:
            self.unknowns = impl.create_src_vecwrapper(self._sysdata, comm)
            self.states = set((n for n, m in iteritems(self.unknowns) if m.get('state')))
            self.resids = impl.create_src_vecwrapper(self._sysdata, comm)
            self.params = impl.create_tgt_vecwrapper(self._sysdata, comm)

            # populate the VecWrappers with data
            self.unknowns.setup(unknowns_dict,
                                relevance=self._relevance,
                                var_of_interest=None, store_byobjs=True)
            self.resids.setup(unknowns_dict,
                              relevance=self._relevance,
                              var_of_interest=None)
            self.params.setup(None, params_dict, self.unknowns,
                              my_params, self.connections,
                              relevance=self._relevance,
                              var_of_interest=None, store_byobjs=True)

        if voi is None or self._probdata.top_lin_gs:
            dunknowns = impl.create_src_vecwrapper(self._sysdata, comm)
            dresids = impl.create_src_vecwrapper(self._sysdata, comm)
            dparams = impl.create_tgt_vecwrapper(self._sysdata, comm)

            dunknowns.setup(unknowns_dict, relevance=self._relevance,
                            var_of_interest=voi,
                            shared_vec=self._shared_du_vec[self._shared_u_offsets[voi]:])
            dresids.setup(unknowns_dict, relevance=self._relevance,
                          var_of_interest=voi,
                          shared_vec=self._shared_dr_vec[self._shared_u_offsets[voi]:])
            dparams.setup(None, params_dict, self.unknowns, my_params,
                          self.connections, relevance=self._relevance,
                          var_of_interest=voi,
                          shared_vec=self._shared_dp_vec[self._shared_p_offsets[voi]:])

            self.dumat[voi] = dunknowns
            self.drmat[voi] = dresids
            self.dpmat[voi] = dparams

    def _get_fd_params(self):
        """
        Get the list of parameters that are needed to perform a
        finite difference on this `Group`.

        Returns
        -------
        list of str
            List of names of params that have sources that are IndepVarComps
            or sources that are outside of this `Group` .
        """
        if self._fd_params is None:
            conns = self.connections
            mypath = self.pathname + '.' if self.pathname else ''
            mplen = len(mypath)

            params = self._fd_params = []
            for tgt, (src, idxs) in iteritems(conns):
                if mypath == tgt[:mplen]:
                    # look up the Component that contains the source variable
                    scname = src.rsplit('.', 1)[0]
                    if mypath == scname[:mplen]:
                        src_comp = self._subsystem(scname[mplen:])
                        if isinstance(src_comp, IndepVarComp):
                            params.append(tgt[mplen:])
                    else:
                        params.append(tgt[mplen:])

        return self._fd_params

    def _get_fd_unknowns(self):
        """
        Get the list of unknowns that are needed to perform a
        finite difference on this `Group`.

        Returns
        -------
        list of str
            List of names of unknowns for this `Group` that don't come from a
            `IndepVarComp`.
        """
        mypath = self.pathname + '.' if self.pathname else ''
        fd_unknowns = []
        for name, meta in iteritems(self.unknowns):
            # look up the subsystem containing the unknown
            sub = self._subsystem(meta['pathname'].rsplit('.', 1)[0][len(mypath):])
            if not isinstance(sub, IndepVarComp):
                fd_unknowns.append(name)

        return fd_unknowns

    def _get_explicit_connections(self):
        """
        Returns
        -------
        dict
            Explicit connections in this `Group`, represented as a mapping
            from the pathname of the target to the pathname of the source.
        """
        connections = {}
        for sub in self.subgroups():
            connections.update(sub._get_explicit_connections())

        for tgt, srcs in iteritems(self._src):
            for src, idxs in srcs:
                try:
                    src_pathnames = self._to_abs_unames[src]
                except KeyError as error:
                    try:
                        src_pathnames = self._to_abs_pnames[src]
                    except KeyError as error:
                        raise ConnectError.nonexistent_src_error(src, tgt)

                try:
                    for tgt_pathname in self._to_abs_pnames[tgt]:
                        for src_pathname in src_pathnames:
                            connection = (src_pathname, idxs)
                            connections.setdefault(tgt_pathname, []).append(connection)
                except KeyError as error:
                    try:
                        self._to_abs_unames[tgt]
                    except KeyError as error:
                        raise ConnectError.nonexistent_target_error(src, tgt)
                    else:
                        raise ConnectError.invalid_target_error(src, tgt)

        return connections

    def solve_nonlinear(self, params=None, unknowns=None, resids=None, metadata=None):
        """
        Solves the group using the slotted nl_solver.

        Args
        ----
        params : `VecWrapper`, optional
            `VecWrapper` containing parameters. (p)

        unknowns : `VecWrapper`, optional
            `VecWrapper` containing outputs and states. (u)

        resids : `VecWrapper`, optional
            `VecWrapper` containing residuals. (r)

        metadata : dict, optional
            Dictionary containing execution metadata (e.g. iteration coordinate).
        """
        if self.is_active():
            params = params if params is not None else self.params
            unknowns = unknowns if unknowns is not None else self.unknowns
            resids = resids if resids is not None else self.resids

            self.nl_solver.solve(params, unknowns, resids, self, metadata)

    def children_solve_nonlinear(self, metadata):
        """
        Loops over our children systems and asks them to solve.

        Args
        ----
        metadata : dict
            Dictionary containing execution metadata (e.g. iteration coordinate).
        """

        # transfer data to each subsystem and then solve_nonlinear it
        for sub in itervalues(self._subsystems):
            self._transfer_data(sub.name)
            if sub.is_active():
                if isinstance(sub, Component):
                    sub.solve_nonlinear(sub.params, sub.unknowns, sub.resids)
                else:
                    sub.solve_nonlinear(sub.params, sub.unknowns, sub.resids, metadata)

    def apply_nonlinear(self, params, unknowns, resids, metadata=None):
        """
        Evaluates the residuals of our children systems.

        Args
        ----
        params : `VecWrapper`
            `VecWrapper` containing parameters. (p)

        unknowns : `VecWrapper`
            `VecWrapper` containing outputs and states. (u)

        resids : `VecWrapper`
            `VecWrapper` containing residuals. (r)

        metadata : dict, optional
            Dictionary containing execution metadata (e.g. iteration coordinate).
        """
        if not self.is_active():
            return

        # transfer data to each subsystem and then apply_nonlinear to it
        for sub in itervalues(self._subsystems):
            self._transfer_data(sub.name)
            if sub.is_active():
                if isinstance(sub, Component):
                    sub.apply_nonlinear(sub.params, sub.unknowns, sub.resids)
                else:
                    sub.apply_nonlinear(sub.params, sub.unknowns, sub.resids, metadata)

    def linearize(self, params, unknowns, resids):
        """
        Linearize all our subsystems.

        Args
        ----
        params : `VecWrapper`
            `VecWrapper` containing parameters. (p)

        unknowns : `VecWrapper`
            `VecWrapper` containing outputs and states. (u)

        resids : `VecWrapper`
            `VecWrapper` containing residuals. (r)
        """
        for sub in self._local_subsystems:
            sub._sys_linearize(sub.params, sub.unknowns, sub.resids)

    def _sys_apply_linear(self, mode, ls_inputs=None, vois=(None,), gs_outputs=None):
        """Calls apply_linear on our children. If our child is a `Component`,
        then we need to also take care of the additional 1.0 on the diagonal
        for explicit outputs.

        df = du - dGdp * dp or du = df and dp = -dGdp^T * df

        Args
        ----

        mode : string
            Derivative mode, can be 'fwd' or 'rev'.

        ls_inputs : dict
            We can only solve derivatives for the inputs the instigating
            system has access to.

        vois: list of strings
            List of all quantities of interest to key into the mats.

        gs_outputs : dict, optional
            Linear Gauss-Siedel can limit the outputs when calling apply.
        """
        if not self.is_active():
            return

        if mode == 'fwd':
            for voi in vois:
                self._transfer_data(deriv=True, var_of_interest=voi)  # Full Scatter

        if self.fd_options['force_fd']:
            # parent class has the code to do the fd
            super(Group, self)._sys_apply_linear(mode, ls_inputs, vois, gs_outputs)

        else:
            for sub in self._local_subsystems:
                sub._sys_apply_linear(mode, ls_inputs=ls_inputs, vois=vois,
                                      gs_outputs=gs_outputs)

        if mode == 'rev':
            for voi in vois:
                self._transfer_data(mode='rev', deriv=True, var_of_interest=voi)  # Full Scatter

    def solve_linear(self, dumat, drmat, vois, mode=None, precon=False):
        """
        Single linear solution applied to whatever input is sitting in
        the rhs vector.

        Args
        ----
        dumat : dict of `VecWrappers`
            In forward mode, each `VecWrapper` contains the incoming vector
            for the states. There is one vector per quantity of interest for
            this problem. In reverse mode, it contains the outgoing vector for
            the states. (du)

        drmat : `dict of VecWrappers`
            `VecWrapper` containing either the outgoing result in forward mode
            or the incoming vector in reverse mode. There is one vector per
            quantity of interest for this problem. (dr)

        vois: list of strings
            List of all quantities of interest to key into the mats.

        mode : string, optional
            Derivative mode, can be 'fwd' or 'rev', but generally should be
            called without mode so that the user can set the mode in this
            system's ln_solver.options.

        precon : bool, optional
            Set to True to use the solver in `precon` instead of the one in
            `ln_solver`.
        """
        if not self.is_active():
            return

        if precon is True:
            solver = self.precon
        else:
            solver = self.ln_solver

        if mode is None:
            mode = self.fd_options['mode']

        if mode == 'fwd':
            sol_vec, rhs_vec = dumat, drmat
        else:
            sol_vec, rhs_vec = drmat, dumat

        # Solve Jacobian, df |-> du [fwd] or du |-> df [rev]
        rhs_buf = OrderedDict()
        for voi in vois:
            # Skip if we are all zeros.
            if rhs_vec[voi].norm() < 1e-15:
                sol_vec[voi].vec[:] = 0.0
                continue

            rhs_buf[voi] = rhs_vec[voi].vec.copy()

        if len(rhs_buf) == 0:
            return

        sol_buf = solver.solve(rhs_buf, self, mode=mode)

        for voi in rhs_buf:
            sol_vec[voi].vec[:] = sol_buf[voi][:]

    def clear_dparams(self):
        """ Zeros out the dparams (dp) vector."""

        # this was moved here from system.py because Components never own
        # their own params. All of the calls to clear_dparams on components
        # are unnecessary

        for parallel_set in self._relevance.vars_of_interest():
            for name in parallel_set:
                if name in self.dpmat:
                    self.dpmat[name].vec[:] = 0.0

        self.dpmat[None].vec[:] = 0.0

        # Recurse to clear all dparams vectors.
        for system in self._local_subsystems:
            if isinstance(system, Group):
                system.clear_dparams()  # only call on Groups

    def set_order(self, new_order):
        """ Specifies a new execution order for this system. This should only
        be called after all subsystems have been added.

        Args
        ----
        new_order : list of str
            List of system names in desired new execution order.
        """

        # Make sure the new_order is valid. It must contain all subsystems
        # in this model.
        newset = set(new_order)
        oldset = set(iterkeys(self._subsystems))
        if oldset != newset:
            missing = oldset - newset
            extra = newset - oldset

            msg = "Unexpected new order. "
            if len(missing) > 0:
                msg += "The following are missing: %s. " % list(missing)
            if len(extra) > 0:
                msg += "The following are extra: %s. " % list(extra)

            raise ValueError(msg)

        # Don't allow duplicates either.
        if len(newset) < len(new_order):
<<<<<<< HEAD
            dupes = [key for key, val in iteritems(Counter(new_order)) if val>1]
            msg = "Duplicate name(s) found in order list: %s" % dupes
=======
            dupes = [key for key, val in iteritems(Counter(new_order)) if val > 1]
            msg = "Duplicate name found in order list: %s" % dupes
>>>>>>> 489ce0c0
            raise ValueError(msg)

        new_subs = OrderedDict()
        for sub in new_order:
            new_subs[sub] = self._subsystems[sub]

        self._subsystems = new_subs

        # reset locals
        new_locs = []
        for sub in itervalues(self._subsystems):
            if sub in self._local_subsystems:
                new_locs.append(sub)
        self._local_subsystems = new_locs

        self._order_set = True

    def list_order(self):
        """ Lists execution order for systems in this Group.

        Returns
        -------
        list of str : List of system names in execution order.
        """
        return [n for n in self._subsystems]

    def list_auto_order(self):
        """
        Returns
        -------
        list of str
            Names of subsystems listed in the order that they
            would be executed if a manual order was not set.
        """
        graph, broken_edges = self._break_cycles(self.list_order(),
                                                 self._get_sys_graph())
        order = nx.topological_sort(graph)
        sz = len(self.pathname)+1 if self.pathname else 0
        return [n[sz:] for n in order], broken_edges

    def _get_sys_graph(self):
        """Return the subsystem graph for this Group."""

        sgraph = self._relevance._sgraph
        if self.pathname:
            path = self.pathname.split('.')
            start = self.pathname + '.'
            slen = len(start)
            graph = sgraph.subgraph((n for n in sgraph if start == n[:slen]))
        else:
            path = []
            graph = sgraph.subgraph(sgraph.nodes_iter())

        plen = len(path)+1

        renames = {}
        for node in graph.nodes_iter():
            newnode = '.'.join(node.split('.')[:plen])
            if newnode != node:
                renames[node] = newnode

        # get the graph of direct children of current group
        collapse_nodes(graph, renames, copy=False)

        return graph

    def _break_cycles(self, order, graph):
        """Keep breaking cycles until the graph is a DAG.
        """
        broken_edges = []

        strong = [s for s in nx.strongly_connected_components(graph)
                  if len(s) > 1]
        while strong:
            # First of all, see if the cycle has in edges
            in_edges = []
            start = None
            if len(strong[0]) < len(graph):
                for s in strong[0]:
                    count = len([u for u, v in graph.in_edges(s)
                                if u not in strong[0]])
                    in_edges.append((count, s))
                in_edges = sorted(in_edges)
                if in_edges[-1][0] > 0:
                    start = in_edges[-1][1]  # take the node with the most in edges

            if start is None:
                # take the first system in the existing order that is found
                # in the SCC and disconnect it from its predecessors that are
                # also found in the SCC
                for node in order:
                    if self.pathname:
                        node = '.'.join((self.pathname, node))
                    if node in strong[0]:
                        start = node
                        break

            # break cycles
            for p in graph.predecessors(start):
                if p in strong[0]:
                    graph.remove_edge(p, start)
                    broken_edges.append((p, start))

            strong = [s for s in nx.strongly_connected_components(graph)
                      if len(s) > 1]

        return graph, broken_edges

    def _all_params(self, voi=None):
        """ Returns the set of all parameters in this system and all subsystems.

        Args
        ----
        voi: string
            Variable of interest, default is None.
        """

        # TODO: clean this up
        ls_inputs = set(iterkeys(self.dpmat[voi]))
        abs_uvec = {meta['pathname'] for meta in itervalues(self.dumat[voi])}

        for comp in self.components(local=True, recurse=True):
            for intinp_rel, meta in iteritems(comp.dpmat[voi]):
                intinp_abs = meta['pathname']
                src, idxs = self.connections.get(intinp_abs)

                if src in abs_uvec:
                    ls_inputs.add(intinp_abs)

        return ls_inputs

    def dump(self, nest=0, out_stream=sys.stdout, verbose=False, dvecs=False,
             sizes=False):
        """
        Writes a formated dump of the `System` tree to file.

        Args
        ----
        nest : int, optional
            Starting nesting level.  Defaults to 0.

        out_stream : file-like, optional
            Where output is written.  Defaults to sys.stdout.

        verbose : bool, optional
            If True, output additional info beyond
            just the tree structure. Default is False.

        dvecs : bool, optional
            If True, show contents of du and dp vectors instead of
            u and p (the default).

        sizes : bool, optional
            If True, include vector sizes and comm sizes. Default is False.
        """
        klass = self.__class__.__name__
        if dvecs:
            ulabel, plabel, uvecname, pvecname = 'du', 'dp', 'dunknowns', 'dparams'
        else:
            ulabel, plabel, uvecname, pvecname = 'u', 'p', 'unknowns', 'params'

        uvec = getattr(self, uvecname)
        pvec = getattr(self, pvecname)

        template = "%s %s '%s'"
        out_stream.write(template % (" "*nest, klass, self.name))

        out_stream.write("  NL: %s  LN: %s" % (self.nl_solver.__class__.__name__,
                                               self.ln_solver.__class__.__name__))
        if sizes:
            commsz = self.comm.size if hasattr(self.comm, 'size') else 0
            template = "    req: %s  usize:%d  psize:%d  commsize:%d"
            out_stream.write(template % (self.get_req_procs(),
                                         uvec.vec.size,
                                         pvec.vec.size,
                                         commsz))
        out_stream.write("\n")

        if verbose:  # pragma: no cover
            vec_conns = dict(self._data_xfer[('', 'fwd', None)].vec_conns)
            byobj_conns = dict(self._data_xfer[('', 'fwd', None)].byobj_conns)

            # collect width info
            lens = [len(u)+sum(map(len, v)) for u, v in
                    chain(iteritems(vec_conns), iteritems(byobj_conns))]
            if lens:
                nwid = max(lens) + 9
            else:
                lens = [len(n) for n in iterkeys(uvec)]
                nwid = max(lens) if lens else 12

            for v, meta in iteritems(uvec):
                if meta.get('pass_by_obj') or meta.get('remote'):
                    continue
                out_stream.write(" "*(nest+8))
                uslice = '{0}[{1[0]}:{1[1]}]'.format(ulabel, uvec._slices[v])
                pnames = [p for p, u in iteritems(vec_conns) if u == v]

                if pnames:
                    if len(pnames) == 1:
                        pname = pnames[0]
                        pslice = pvec._slices.get(pname, (-1, -1))
                        pslice = '%d:%d' % (pslice[0], pslice[1])
                    else:
                        pslice = [('%d:%d' % pvec._slices.get(p, (-1, -1))) for p in pnames]
                        if len(pslice) > 1:
                            pslice = ','.join(pslice)
                        else:
                            pslice = pslice[0]

                    pslice = '{}[{}]'.format(plabel, pslice)

                    connstr = '%s -> %s' % (v, pnames)
                    template = "{0:<{nwid}} {1:<10} {2:<10} {3:>10}\n"
                    out_stream.write(template.format(connstr,
                                                     uslice,
                                                     pslice,
                                                     repr(uvec[v]),
                                                     nwid=nwid))
                else:
                    template = "{0:<{nwid}} {1:<21} {2:>10}\n"
                    out_stream.write(template.format(v,
                                                     uslice,
                                                     repr(uvec[v]),
                                                     nwid=nwid))

            if not dvecs:
                for dest, src in iteritems(byobj_conns):
                    out_stream.write(" "*(nest+8))
                    connstr = '%s -> %s:' % (src, dest)
                    template = "{0:<{nwid}} (by_obj)  ({1})\n"
                    out_stream.write(template.format(connstr,
                                                     repr(uvec[src]),
                                                     nwid=nwid))

        nest += 3
        for sub in self.subsystems():
            sub.dump(nest, out_stream=out_stream, verbose=verbose, dvecs=dvecs,
                     sizes=sizes)

        out_stream.flush()

    def get_req_procs(self):
        """
        Returns
        -------
        tuple
            A tuple of the form (min_procs, max_procs), indicating the min and max
            processors usable by this `Group`.
        """
        min_procs = 1
        max_procs = 1

        for sub in itervalues(self._subsystems):
            sub_min, sub_max = sub.get_req_procs()
            min_procs = max(min_procs, sub_min)
            if max_procs is not None:
                if sub_max is None:
                    max_procs = None
                else:
                    max_procs = max(max_procs, sub_max)

        return (min_procs, max_procs)

    def _get_global_idxs(self, uname, pname, top_uname, top_pname, u_var_idxs,
                         u_sizes, p_var_idxs, p_sizes, mode):
        """
        Return the global indices into the distributed unknowns and params vectors
        for the given unknown and param.  The given unknown and param have already
        been tested for relevance.

        Args
        ----
        uname : str
            Name of variable in the unknowns vector.

        pname : str
            Name of the variable in the params vector.

        u_var_idxs : OrderedDict of (name : idx)
            Names of relevant vars in the unknowns vector and their index
            into the sizes table.

        u_sizes : ndarray
            (rank x var) array of unknown sizes.

        p_var_idxs : OrderedDict of (name : idx)
            Names of relevant vars in the params vector and their index
            into the sizes table.

        p_sizes : ndarray
            (rank x var) array of parameter sizes.

        mode : str
            Solution mode, either 'fwd' or 'rev'

        Returns
        -------
        tuple of (idx_array, idx_array)
            index array into the global unknowns vector and the corresponding
            index array into the global params vector.
        """
        rev = True if mode == 'rev' else False
        umeta = self.unknowns.metadata(uname)
        pmeta = self.params.metadata(pname)

        iproc = 0 if self.comm is None else self.comm.rank
        udist = 'src_indices' in umeta
        pdist = 'src_indices' in pmeta

        # FIXME: if we switch to push scatters, this check will flip
        if ((not rev and pmeta.get('remote')) or
            (rev and not pdist and umeta.get('remote')) or
                (rev and udist and not pdist and iproc != self._owning_ranks[pname])):
            # just return empty index arrays for remote vars
            return self.params.make_idx_array(0, 0), self.params.make_idx_array(0, 0)

        if pdist:
            arg_idxs = self.params.to_idx_array(pmeta['src_indices'])
        else:
            arg_idxs = self.params.make_idx_array(0, pmeta['size'])

        ivar = u_var_idxs[uname]
        if udist or pdist:
            new_indices = np.zeros(arg_idxs.shape, dtype=arg_idxs.dtype)

            for irank in range(self.comm.size):
                start = np.sum(u_sizes[:irank, ivar])
                end = start + u_sizes[irank, ivar]
                on_irank = np.logical_and(start <= arg_idxs, arg_idxs < end)

                # Compute conversion to new ordering

                # arg_idxs are provided wrt the full distributed variable,
                # so we subtract off the start of the var in the current rank
                # in order to make the overall offset relative to the
                # beginning of the full distributed variable.
                offset = -start

                offset += np.sum(u_sizes[:irank, :])
                offset += np.sum(u_sizes[irank, :ivar])

                # Apply conversion only to relevant parts of input
                new_indices[on_irank] = arg_idxs[on_irank] + offset

            src_idxs = new_indices
            var_rank = iproc

        else:
            var_rank = self._owning_ranks[uname] if not rev else iproc
            offset = np.sum(u_sizes[:var_rank]) + np.sum(u_sizes[var_rank, :ivar])
            src_idxs = arg_idxs + offset

            var_rank = self._owning_ranks[pname] if rev else iproc

        tgt_start = (np.sum(p_sizes[:var_rank]) +
                     np.sum(p_sizes[var_rank, :p_var_idxs[pname]]))
        tgt_idxs = tgt_start + self.params.make_idx_array(0, len(arg_idxs))

        return src_idxs, tgt_idxs

    def _setup_data_transfer(self, my_params, var_of_interest):
        """
        Create `DataTransfer` objects to handle data transfer for all of the
        connections that involve parameters for which this `Group`
        is responsible.

        Args
        ----

        my_params : list
            List of pathnames for parameters that the `Group` is
            responsible for propagating.

        var_of_interest : str or None
            The name of a variable of interest.

        """
        relevance = self._relevance

        # create ordered dicts that map relevant vars to their index into
        # the sizes table.
        vec_unames = (n for n, sz in self._u_size_lists[0]
                      if relevance.is_relevant(var_of_interest,
                                               self.unknowns._sysdata._to_top_prom_name[n]))
        vec_unames = OrderedDict(((n, i) for i, n in enumerate(vec_unames)))
        vec_pnames = (n for n, sz in self._p_size_lists[0]
                      if relevance.is_relevant(var_of_interest,
                                               self.params._sysdata._to_top_prom_name[n]))
        vec_pnames = OrderedDict(((n, i) for i, n in enumerate(vec_pnames)))

        unknown_sizes = []
        param_sizes = []
        for iproc in range(self.comm.size):
            unknown_sizes.append([sz for n, sz in self._u_size_lists[iproc]
                                  if n in vec_unames])
            param_sizes.append([sz for n, sz in self._p_size_lists[iproc]
                                if n in vec_pnames])

        unknown_sizes = np.array(unknown_sizes,
                                 dtype=self._impl.idx_arr_type)
        self._local_unknown_sizes[var_of_interest] = unknown_sizes

        param_sizes = np.array(param_sizes,
                               dtype=self._impl.idx_arr_type)
        self._local_param_sizes[var_of_interest] = param_sizes

        xfer_dict = {}
        for param, (unknown, idxs) in iteritems(self.connections):
            if param in my_params:
                urelname = self.unknowns.get_promoted_varname(unknown)
                prelname = self.params.get_promoted_varname(param)

                top_urelname = self._unknowns_dict[unknown]['top_promoted_name']
                top_prelname = self._params_dict[param]['top_promoted_name']

                if not relevance.is_relevant(var_of_interest, top_urelname) or \
                   not relevance.is_relevant(var_of_interest, top_prelname):
                    continue

                umeta = self.unknowns.metadata(urelname)

                # remove our system pathname from the abs pathname of the param and
                # get the subsystem name from that

                tgt_sys = name_relative_to(self.pathname, param)
                src_sys = name_relative_to(self.pathname, unknown)

                for sname, mode in ((tgt_sys, 'fwd'), (src_sys, 'rev')):
                    src_idx_list, dest_idx_list, vec_conns, byobj_conns = \
                        xfer_dict.setdefault((sname, mode), ([], [], [], []))

                    if 'pass_by_obj' in umeta and umeta['pass_by_obj']:
                        # rev is for derivs only, so no by_obj passing needed
                        if mode == 'fwd':
                            byobj_conns.append((prelname, urelname))
                    else:  # pass by vector
                        sidxs, didxs = self._get_global_idxs(urelname, prelname,
                                                             top_urelname, top_prelname,
                                                             vec_unames, unknown_sizes,
                                                             vec_pnames, param_sizes, mode)
                        vec_conns.append((prelname, urelname))
                        src_idx_list.append(sidxs)
                        dest_idx_list.append(didxs)

        for (tgt_sys, mode), (srcs, tgts, vec_conns, byobj_conns) in iteritems(xfer_dict):
            src_idxs = self.unknowns.merge_idxs(srcs)
            tgt_idxs = self.unknowns.merge_idxs(tgts)

            if vec_conns or byobj_conns:
                self._data_xfer[(tgt_sys, mode, var_of_interest)] = \
                    self._impl.create_data_xfer(self.dumat[var_of_interest],
                                                self.dpmat[var_of_interest],
                                                src_idxs, tgt_idxs,
                                                vec_conns, byobj_conns,
                                                mode)

        # create a DataTransfer object that combines all of the
        # individual subsystem src_idxs, tgt_idxs, and byobj_conns, so that a 'full'
        # scatter to all subsystems can be done at the same time.  Store that DataTransfer
        # object under the name ''.

        for mode in ('fwd', 'rev'):
            full_srcs = []
            full_tgts = []
            full_flats = []
            full_byobjs = []
            for (tgt_sys, direction), (srcs, tgts, flats, byobjs) in iteritems(xfer_dict):
                if mode == direction:
                    full_srcs.extend(srcs)
                    full_tgts.extend(tgts)
                    full_flats.extend(flats)
                    full_byobjs.extend(byobjs)

            src_idxs = self.unknowns.merge_idxs(full_srcs)
            tgt_idxs = self.unknowns.merge_idxs(full_tgts)
            self._data_xfer[('', mode, var_of_interest)] = \
                self._impl.create_data_xfer(self.dumat[var_of_interest],
                                            self.dpmat[var_of_interest],
                                            src_idxs, tgt_idxs,
                                            full_flats, full_byobjs,
                                            mode)

    def _transfer_data(self, target_sys='', mode='fwd', deriv=False,
                       var_of_interest=None):
        """
        Transfer data to/from target_system depending on mode.

        Args
        ----

        target_sys : str, optional
            Name of the target `System`.  A name of '', the default, indicates that data
            should be transfered to all subsystems at once.

        mode : { 'fwd', 'rev' }, optional
            Specifies forward or reverse data transfer. Default is 'fwd'.

        deriv : bool, optional
            If True, use du/dp for scatter instead of u/p.  Default is False.

        var_of_interest : str or None
            Specifies the variable of interest to determine relevance.

        """
        x = self._data_xfer.get((target_sys, mode, var_of_interest))
        if x is not None:
            if deriv:
                x.transfer(self.dumat[var_of_interest], self.dpmat[var_of_interest],
                           mode, deriv=True)
            else:
                x.transfer(self.unknowns, self.params, mode)

    def _get_owning_ranks(self):
        """
        Determine the 'owning' rank of each variable and return a dict
        mapping variables to their owning rank. The owning rank is the lowest
        rank where the variable is local.

        """
        ranks = {}

        local_vars = [k for k, m in iteritems(self.unknowns) if not m.get('remote')]
        local_vars.extend([k for k, m in iteritems(self.params) if not m.get('remote')])

        if MPI:
            if trace:  # pragma: no cover
                debug("allgathering local varnames: locals = ", local_vars)
            all_locals = self.comm.allgather(local_vars)
        else:
            all_locals = [local_vars]

        for rank, vnames in enumerate(all_locals):
            for v in vnames:
                if v not in ranks:
                    ranks[v] = rank

        return ranks

    def _get_relname_map(self, unknowns):
        """
        Args
        ----
        unknowns : `VecWrapper`
            A dict-like object containing variables keyed using promoted names.

        Returns
        -------
        dict
            Maps promoted name in parent (owner of unknowns and unknowns_dict) to
            the corresponding promoted name in the child.
        """
        # unknowns is keyed on promoted name relative to the parent system
        # unknowns_dict is keyed on absolute pathname

        # use an ordered dict here so we can use this smaller dict to loop over in get_view
        umap = OrderedDict()

        for abspath, meta in iteritems(self._unknowns_dict):
            umap[unknowns.get_promoted_varname(abspath)] = meta['promoted_name']

        return umap

    def _dump_dist_idxs(self, stream=sys.stdout, recurse=True):  # pragma: no cover
        """For debugging.  prints out the distributed idxs along with the
        variables they correspond to for the u and p vectors, for example:

        C3.y     26
        C3.y     25
        C3.y     24
        C2.y     23
        C2.y     22
        C2.y     21
        sub.C3.y 20     20 C3.x
        sub.C3.y 19     19 C3.x
        sub.C3.y 18     18 C3.x
        C1.y     17     17 C2.x
        P.x      16     16 C2.x
        P.x      15     15 C2.x
        P.x      14     14 sub.C3.x
        C3.y     13     13 sub.C3.x
        C3.y     12     12 sub.C3.x
        C3.y     11     11 C1.x
        C2.y     10     10 C3.x
        C2.y      9      9 C3.x
        C2.y      8      8 C3.x
        sub.C2.y  7      7 C2.x
        sub.C2.y  6      6 C2.x
        sub.C2.y  5      5 C2.x
        C1.y      4      4 sub.C2.x
        C1.y      3      3 sub.C2.x
        P.x       2      2 sub.C2.x
        P.x       1      1 C1.x
        P.x       0      0 C1.x
        """

        def _dump(g, stream=sys.stdout):
            stream.write("\nDistributed u and p vecs for system '%s'\n\n" % g.pathname)
            idx = 0
            pdata = []
            pnwid = 0
            piwid = 0
            for lst in g._p_size_lists:
                for name, sz in lst:
                    for i in range(sz):
                        pdata.append((name, str(idx)))
                        pnwid = max(pnwid, len(name))
                        piwid = max(piwid, len(pdata[-1][1]))
                        idx += 1
                # insert a blank line to visually sparate processes
                pdata.append(('', '', '', ''))

            idx = 0
            udata = []
            unwid = 0
            uiwid = 0
            for lst in g._u_size_lists:
                for name, sz in lst:
                    for i in range(sz):
                        udata.append((name, str(idx)))
                        unwid = max(unwid, len(name))
                        uiwid = max(uiwid, len(udata[-1][1]))
                        idx += 1
                # insert a blank line to visually sparate processes
                udata.append(('', '', '', ''))

            data = []
            for u, p in zip_longest(udata, pdata, fillvalue=('', '')):
                data.append((u[0], u[1], p[1], p[0]))

            for d in data[::-1]:
                template = "{0:<{wid0}} {1:>{wid1}}     {2:>{wid2}} {3:<{wid3}}\n"
                stream.write(template.format(d[0], d[1], d[2], d[3],
                                             wid0=unwid, wid1=uiwid,
                                             wid2=piwid, wid3=pnwid))
            stream.write("\n\n")

        if recurse:
            for s in self.subgroups(recurse=True, include_self=True):
                if s.is_active():
                    _dump(s, stream)
        else:
            _dump(self, stream)<|MERGE_RESOLUTION|>--- conflicted
+++ resolved
@@ -794,13 +794,8 @@
 
         # Don't allow duplicates either.
         if len(newset) < len(new_order):
-<<<<<<< HEAD
             dupes = [key for key, val in iteritems(Counter(new_order)) if val>1]
             msg = "Duplicate name(s) found in order list: %s" % dupes
-=======
-            dupes = [key for key, val in iteritems(Counter(new_order)) if val > 1]
-            msg = "Duplicate name found in order list: %s" % dupes
->>>>>>> 489ce0c0
             raise ValueError(msg)
 
         new_subs = OrderedDict()
