--- conflicted
+++ resolved
@@ -257,11 +257,7 @@
 
         self._data_xfer = OrderedDict() #{}
 
-<<<<<<< HEAD
-        to_prom_name = self._sysdata.to_prom_name = {}
-=======
         to_prom_name = self._sysdata.to_prom_name = {} # Order not guaranteed.  Do not iterate.
->>>>>>> dec2b154
         to_abs_uname = self._sysdata.to_abs_uname = OrderedDict()
         to_abs_pnames = self._sysdata.to_abs_pnames = OrderedDict()
         to_prom_uname = self._sysdata.to_prom_uname = OrderedDict()
@@ -1418,11 +1414,7 @@
 
         """
         if MPI:
-<<<<<<< HEAD
             ranks = {}
-=======
-            ranks = {} # Order not guaranteed.  Do not iterate.
->>>>>>> dec2b154
             local_vars = [k for k, acc in iteritems(self.unknowns._dat)
                                   if not acc.remote]
             local_vars.extend(k for k, acc in iteritems(self.params._dat)
