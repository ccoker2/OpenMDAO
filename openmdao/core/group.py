""" Defines the base class for a Group in OpenMDAO."""

from __future__ import print_function

import sys
from collections import OrderedDict
from six import iteritems
from itertools import chain

import numpy as np

from openmdao.components.paramcomp import ParamComp
from openmdao.core.system import System
from openmdao.core.basicimpl import BasicImpl
from openmdao.core.component import Component
from openmdao.core.varmanager import VarManager, ViewVarManager, create_views
from openmdao.solvers.run_once import RunOnce
from openmdao.solvers.scipy_gmres import ScipyGMRES
from openmdao.util.types import real_types

from openmdao.core.mpiwrap import get_comm_if_active

class Group(System):
    """A system that contains other systems"""

    def __init__(self):
        super(Group, self).__init__()

        self._subsystems = OrderedDict()
        self._local_subsystems = OrderedDict()
        self._src = {}
        self._varmanager = None

        # These solvers are the default
        self.ln_solver = ScipyGMRES()
        self.nl_solver = RunOnce()

    def __getitem__(self, name):
        """Retrieve unflattened value of named variable or a reference
        to named subsystem.

        Parameters
        ----------
        name : str   OR   tuple : (name, vector)
             the name of the variable to retrieve from the unknowns vector OR
             a tuple of the name of the variable and the vector to get it's
             value from.

        Returns
        -------
        the unflattened value of the given variable or a reference to the
        named subsystem.
        """

        # if arg is not a tuple, then search for a subsystem by name
        if not isinstance(name, tuple):
            sys = self
            parts = name.split(':')
            for part in parts:
                sys = getattr(sys, '_subsystems', {}).get(part)
                if sys is None:
                    break
            else:
                return sys

        # if arg is a tuple or no subsystem found, then search for a variable
        if not self._varmanager:
            raise RuntimeError('setup() must be called before variables can be accessed')

        try:
            return self._varmanager[name]
        except KeyError:
            if isinstance(name, tuple):
                name, vector = name
                if not getattr(self._varmanager.vectors(), vector, False):
                    raise NameError("'%s' is not a valid vector name" % vector)
                istuple = True
            else:
                vector = 'unknowns'
                istuple = False
            subsys, subname = name.split(':', 1)
            try:
                if istuple:
                    return self._subsystems[subsys][subname, vector]
                else:
                    return self._subsystems[subsys][subname]
            except:
                raise KeyError("Can't find variable '%s' in %s vector in system '%s'" %
                               (name, vector, self.pathname))

    def add(self, name, system, promotes=None):
        """Add a subsystem to this group, specifying its name and any variables
        that it promotes to the parent level.

        Parameters
        ----------
        name : str
            the name by which the subsystem is to be known

        system : `System`
            the subsystem to be added

        promotes : tuple, optional
            the names of variables in the subsystem which are to be promoted
        """
        if promotes is not None:
            system._promotes = promotes

        self._subsystems[name] = system
        system.name = name
        return system

    def connect(self, source, target):
        """Connect the given source variable to the given target
        variable.

        Parameters
        ----------
        source : source
            the name of the source variable

        target : str
            the name of the target variable
        """
        self._src[target] = source

    def subsystems(self, local=False):
        """ Returns an iterator over subsystems.

        local: bool
            Set to True to return only systems that are local.
        """
        if local:
            return self._local_subsystems.items()
        else:
            return self._subsystems.items()

    def subgroups(self, local=False):
        """
        Returns
        -------
        iterator
            iterator over subgroups.
        """
        for name, subsystem in self.subsystems(local=local):
            if isinstance(subsystem, Group):
                yield name, subsystem

    def components(self, local=False):
        """
        Returns
        -------
        iterator
            iterator over sub-`Component`s.
        """
        for name, comp in self.subsystems(local=local):
            if isinstance(comp, Component):
                yield name, comp

    def _setup_paths(self, parent_path):
        """Set the absolute pathname of each `System` in the tree.

        Parameter
        ---------
        parent_path : str
            the pathname of the parent `System`, which is to be prepended to the
            name of this child `System` and all subsystems.
        """
        super(Group, self)._setup_paths(parent_path)
        for name, sub in self.subsystems():
            sub._setup_paths(self.pathname)

    def _setup_variables(self):
        """Create dictionaries of metadata for parameters and for unknowns for
           this `Group` and stores them as attributes of the `Group'. The
           relative name of subsystem variables with respect to this `Group`
           system is included in the metadata.

           Returns
           -------
           tuple
               a dictionary of metadata for parameters and for unknowns
               for all subsystems
        """
        for name, sub in self.subsystems():
            subparams, subunknowns = sub._setup_variables()
            for p, meta in subparams.items():
                meta = meta.copy()
                meta['relative_name'] = self._var_pathname(meta['relative_name'], sub)
                self._params_dict[p] = meta

            for u, meta in subunknowns.items():
                meta = meta.copy()
                meta['relative_name'] = self._var_pathname(meta['relative_name'], sub)
                self._unknowns_dict[u] = meta

        return self._params_dict, self._unknowns_dict

    def _var_pathname(self, name, subsystem):
        """
        Returns
        -------
        str
            the pathname of the given variable, based on its promotion status.
        """
        if subsystem.promoted(name):
            return name
        if len(subsystem.name) > 0:
            return subsystem.name+':'+name
        else:
            return name

    def _setup_communicators(self, comm):
        """
        Assign communicator to this `Group` and all of it's subsystems

        Parameters
        ----------
        comm : an MPI communicator (real or fake)
            The communicator being offered by the parent system.
        """
        self._local_subsystems = OrderedDict()

        self.comm = get_comm_if_active(self, comm)

        if not self.is_active():
            return

        for name, sub in self.subsystems():
            sub._setup_communicators(self.comm)
            if sub.is_active():
                self._add_local_subsystem(sub)

    def _setup_vectors(self, param_owners, connections, parent_vm=None,
                       top_unknowns=None, impl=BasicImpl):
        """Create a `VarManager` for this `Group` and all below it in the
        `System` tree.

        Parameters
        ----------
        param_owners : dict
            a dictionary mapping `System` pathnames to the pathnames of parameters
            they are reponsible for propagating

        connections : dict
            a dictionary mapping the pathname of a target variable to the
            pathname of the source variable that it is connected to

        parent_vm : `VarManager`, optional
            the `VarManager` for the parent `Group`, if any, into which this
            `VarManager` will provide a view.

        top_unknowns : `VecWrapper`, optional
            the `Problem` level unknowns `VecWrapper`

        impl : an implementation factory, optional
            Specifies the factory object used to create `VecWrapper` and
            `DataXfer` objects.
        """
<<<<<<< HEAD

=======
        if not self.is_active():
            return

        print (self.pathname,' setup_vectors');sys.stdout.flush();sys.stderr.flush()
>>>>>>> 092ec52b
        my_params = param_owners.get(self.pathname, [])
        if parent_vm is None:
            self._varmanager = VarManager(self.comm,
                                          self.pathname, self._params_dict, self._unknowns_dict,
                                          my_params, connections, impl=impl)
            top_unknowns = self._varmanager.unknowns
        else:
            self._varmanager = ViewVarManager(top_unknowns,
                                              parent_vm,
                                              self.comm,
                                              self.pathname,
                                              self._params_dict,
                                              self._unknowns_dict,
                                              my_params)

        self._views = {}
        for name, sub in self.subgroups():
            sub._setup_vectors(param_owners, connections, parent_vm=self._varmanager,
                               top_unknowns=top_unknowns)
            self._views[name] = sub._varmanager.vectors()

        for name, sub in self.components():
            print ("create_views sub",name);sys.stdout.flush();sys.stderr.flush()
            self._views[name] = create_views(top_unknowns, self._varmanager, self.comm,
                                             sub.pathname,
                                             sub._params_dict, sub._unknowns_dict, [], connections)

    def _add_local_subsystem(self, sub):
        """
        Add a subsystem that is local to this process and mark corresponding
        variables as local.

        Parameters
        ----------
        sub : `System`
            `System` being added.
        """
        name = sub.name
        self._local_subsystems[name] = sub
        for name, meta in self._params_dict.items():
            if name.startswith(sub.pathname+':'):
                meta['local'] = True

        for name, meta in self._unknowns_dict.items():
            if name.startswith(sub.pathname+':'):
                meta['local'] = True

    def _get_explicit_connections(self):
        """ Returns
            -------
            dict
                explicit connections in this `Group`, represented as a mapping
                from the pathname of the target to the pathname of the source
        """
        connections = {}
        for _, sub in self.subgroups():
            connections.update(sub._get_explicit_connections())

        for tgt, src in self._src.items():
            src_pathname = get_absvarpathnames(src, self._unknowns_dict, 'unknowns')[0]
            for tgt_pathname in get_absvarpathnames(tgt, self._params_dict, 'params'):
                connections[tgt_pathname] = src_pathname

        return connections

    def solve_nonlinear(self, params, unknowns, resids):
        """Solves the group using the slotted nl_solver.

        Parameters
        ----------
        params : `VecWrapper`
            ``VecWrapper` ` containing parameters (p)

        unknowns : `VecWrapper`
            `VecWrapper`  containing outputs and states (u)

        resids : `VecWrapper`
            `VecWrapper`  containing residuals. (r)
        """
        self.nl_solver.solve(params, unknowns, resids, self)

    def children_solve_nonlinear(self):
        """Loops over our children systems and asks them to solve."""

        varmanager = self._varmanager
        import sys
        print (self.pathname, "children solve nonlin"); sys.stdout.flush();sys.stderr.flush()
        for name, sub in self.subsystems(local=True):

            # Local scatter
            print ("xfter data to",name);sys.stdout.flush();sys.stderr.flush()
            varmanager._transfer_data(name)
            print ("xfer done");sys.stdout.flush();sys.stderr.flush()

            view = self._views[sub.name]

            params = view.params
            unknowns = view.unknowns
            resids = view.resids

            sub.solve_nonlinear(params, unknowns, resids)

    def apply_nonlinear(self, params, unknowns, resids):
        """ Evaluates the residuals of our children systems.

        Parameters
        ----------
        params : `VecWrapper`
            ``VecWrapper` ` containing parameters (p)

        unknowns : `VecWrapper`
            `VecWrapper`  containing outputs and states (u)

        resids : `VecWrapper`
            `VecWrapper`  containing residuals. (r)
        """
        varmanager = self._varmanager

        # TODO: Should be local subs only, but local dict isn't filled yet
        for name, system in self.subsystems(local=True):

            # Local scatter
            varmanager._transfer_data(name)

            view = self._views[system.name]

            params = view.params
            unknowns = view.unknowns
            resids = view.resids

            system.apply_nonlinear(params, unknowns, resids)

    def jacobian(self, params, unknowns, resids):
        """ Linearize all our subsystems.

        Parameters
        ----------
        params : `VecwWapper`
            `VecwWapper` containing parameters (p)

        unknowns : `VecwWapper`
            `VecwWapper` containing outputs and states (u)

        resids : `VecWrapper`
            `VecWrapper`  containing residuals. (r)
        """

        for name, system in self.subsystems(local=True):

            view = self._views[system.name]

            params = view.params
            unknowns = view.unknowns
            resids = view.resids

            # Instigate finite difference on child if user requests.
            if system.fd_options['force_fd'] == True:
                jacobian_cache = system.fd_jacobian(params, unknowns, resids)
            else:
                jacobian_cache = system.jacobian(params, unknowns, resids)

            if isinstance(system, Component) and \
               not isinstance(system, ParamComp):
                system._jacobian_cache = jacobian_cache

            # The user might submit a scalar Jacobian as a float.
            # It is really inconvenient if we don't allow it.
            if jacobian_cache is not None:
                for key, J in iteritems(jacobian_cache):
                    if isinstance(J, real_types):
                        jacobian_cache[key] = np.array([[J]])


    def apply_linear(self, params, unknowns, dparams, dunknowns, dresids, mode):
        """Calls apply_linear on our children. If our child is a `Component`,
        then we need to also take care of the additional 1.0 on the diagonal
        for explicit outputs.

        df = du - dGdp * dp or du = df and dp = -dGdp^T * df

        Parameters
        ----------
        params : `VecwWrapper`
            `VecwWrapper` containing parameters (p)

        unknowns : `VecwWrapper`
            `VecwWrapper` containing outputs and states (u)

        dparams : `VecwWrapper`
            `VecwWrapper` containing either the incoming vector in forward mode
            or the outgoing result in reverse mode. (dp)

        dunknowns : `VecwWrapper`
            In forward mode, this `VecwWrapper` contains the incoming vector for
            the states. In reverse mode, it contains the outgoing vector for
            the states. (du)

        dresids : `VecwWrapper`
            `VecwWrapper` containing either the outgoing result in forward mode
            or the incoming vector in reverse mode. (dr)

        mode : string
            Derivative mode, can be 'fwd' or 'rev'
        """

        varmanager = self._varmanager

        if mode == 'fwd':
            # Full Scatter
            varmanager._transfer_data(deriv=True)

        for name, system in self.subsystems(local=True):

            view = self._views[system.name]

            params    = view.params
            unknowns  = view.unknowns
            resids    = view.resids
            dparams   = view.dparams
            dunknowns = view.dunknowns
            dresids   = view.dresids

            #print('apply_linear on', name, 'BEFORE')
            #print('dunknowns', varmanager.dunknowns.vec)
            #print('dparams', varmanager.dparams.vec)
            #print('dresids', varmanager.dresids.vec)

            # Special handling for Components
            if isinstance(system, Component) and \
               not isinstance(system, ParamComp):

                # Forward Mode
                if mode == 'fwd':

                    system.apply_linear(params, unknowns, dparams, dunknowns,
                                        dresids, mode)
                    dresids.vec *= -1.0

                    for var in dunknowns.keys():
                        dresids[var] += dunknowns.flat[var]

                # Adjoint Mode
                elif mode == 'rev':

                    # Sign on the local Jacobian needs to be -1 before
                    # we add in the fake residual. Since we can't modify
                    # the 'du' vector at this point without stomping on the
                    # previous component's contributions, we can multiply
                    # our local 'arg' by -1, and then revert it afterwards.
                    dresids.vec *= -1.0
                    system.apply_linear(params, unknowns, dparams, dunknowns,
                                        dresids, mode)
                    dresids.vec *= -1.0

                    for var in dunknowns.keys():
                        dunknowns[var] += dresids.flat[var]

            # Groups and all other systems just call their own apply_linear.
            else:
                system.apply_linear(params, unknowns, dparams, dunknowns,
                                    dresids, mode)

            #print('apply_linear on', name, 'AFTER')
            #print('dunknowns', varmanager.dunknowns.vec)
            #print('dparams', varmanager.dparams.vec)
            #print('dresids', varmanager.dresids.vec)

        if mode == 'rev':
            # Full Scatter
            varmanager._transfer_data(mode='rev', deriv=True)

        #print('apply_linear on', self.name, 'POST SCATTER')
        #print('dunknowns', varmanager.dunknowns.vec)
        #print('dparams', varmanager.dparams.vec)
        #print('dresids', varmanager.dresids.vec)

    def solve_linear(self, rhs, params, unknowns, mode="auto"):
        """ Single linear solution applied to whatever input is sitting in
        the rhs vector.

        Parameters
        ----------
        rhs: `ndarray`
            Right hand side for our linear solve.

        params : `VecwWrapper`
            `VecwWrapper` containing parameters (p)

        unknowns : `VecwWrapper`
            `VecwWrapper` containing outputs and states (u)

        mode : string
            Derivative mode, can be 'fwd' or 'rev', but generally should be
            called wihtout mode so that the user can set the mode in this
            system's ln_solver.options.
        """

        if rhs.norm() < 1e-15:
            self.sol_vec.array[:] = 0.0
            return self.sol_vec.array

        #print "solving linear sys", self.name
        if mode=='auto':
            mode = self.ln_solver.options['mode']

        """ Solve Jacobian, df |-> du [fwd] or du |-> df [rev] """
        self.rhs_buf[:] = self.rhs_vec.array[:]
        self.sol_buf[:] = self.sol_vec.array[:]
        self.sol_buf[:] = self.ln_solver.solve(self.rhs_buf, self, mode=mode)
        self.sol_vec.array[:] = self.sol_buf[:]

    def clear_dparams(self):
        """ Zeros out the dparams (dp) vector."""

        varmanager = self._varmanager
        varmanager.dparams.vec[:] = 0.0

        # Recurse to clear all dparams vectors.
        for name, system in self.subsystems(local=True):

            if isinstance(system, Component):
                view = self._views[system.name]
                view.dparams.vec[:] = 0.0

            else:
                system.clear_dparams()

    def dump(self, nest=0, file=sys.stdout, verbose=True, dvecs=False):
        """
        Writes a formated dump of the `System` tree to file.

        Parameters
        ----------
        nest : int, optional
            Starting nesting level.  Defaults to 0.

        file : an open file, optional
            Where output is written.  Defaults to sys.stdout.

        verbose : bool, optional
            If True (the default), output additional info beyond
            just the tree structure.

        dvecs : bool, optional
            If True, show contents of du and dp vectors instead of
            u and p (the default).
        """
        klass = self.__class__.__name__
        if dvecs:
            ulabel = 'du'
            plabel = 'dp'
            uvecname = 'dunknowns'
            pvecname = 'dparams'
        else:
            ulabel = 'u'
            plabel = 'p'
            uvecname = 'unknowns'
            pvecname = 'params'

        uvec = getattr(self._varmanager, uvecname)
        pvec = getattr(self._varmanager, pvecname)

        file.write("%s %s '%s'    req: %s  usize:%d  psize:%d\n" %
                     (" "*nest,
                      klass,
                      self.name,
                      self.get_req_procs(),
                      uvec.vec.size,
                      pvec.vec.size))

        vec_conns = dict(self._varmanager.data_xfer[''].vec_conns)
        byobj_conns = dict(self._varmanager.data_xfer[''].byobj_conns)

        # collect width info
        lens = [len(u)+sum(map(len,v)) for u,v in
                          chain(vec_conns.items(), byobj_conns.items())]
        if lens:
            nwid = max(lens) + 9
        else:
            lens = [len(n) for n in uvec.keys()]
            nwid = max(lens) if lens else 12

        for v, meta in uvec.items():
            if verbose:
                if meta.get('pass_by_obj'):
                    continue
                file.write(" "*(nest+8))
                uslice = '{0}[{1[0]}:{1[1]}]'.format(ulabel, uvec._slices[v])
                pnames = [p for p,u in vec_conns.items() if u==v]

                if pnames:
                    if len(pnames) == 1:
                        pname = pnames[0]
                        pslice = pvec._slices[pname]
                        pslice = '%d:%d' % (pslice[0], pslice[1])
                    else:
                        pslice = [('%d:%d' % pvec._slices[p]) for p in pnames]
                        if len(pslice) > 1:
                            pslice = ','.join(pslice)
                        else:
                            pslice = pslice[0]

                    pslice = '{}[{}]'.format(plabel, pslice)

                    connstr = '%s -> %s' % (v, pnames)
                    file.write("{0:<{nwid}} {1:<10} {2:<10} {3:>10}\n".format(connstr,
                                                                    uslice,
                                                                    pslice,
                                                                    repr(uvec[v]),
                                                                    nwid=nwid))
                else:
                    file.write("{0:<{nwid}} {1:<21} {2:>10}\n".format(v,
                                                                  uslice,
                                                                  repr(uvec[v]),
                                                                  nwid=nwid))

        if not dvecs:
            for dest, src in byobj_conns.items():
                file.write(" "*(nest+8))
                connstr = '%s -> %s:' % (src, dest)
                file.write("{0:<{nwid}} (by_obj)  ({1})\n".format(connstr,
                                                                  repr(uvec[src]),
                                                                  nwid=nwid))

        # now do the Components
        nest += 3
        for name, sub in self.subsystems(local=True):
            if isinstance(sub, Component):
                uvec = getattr(self._views[name], uvecname)
                file.write("%s %s '%s'    req: %s  usize:%d\n" %
                           (" "*nest,
                            sub.__class__.__name__,
                            name,
                            sub.get_req_procs(),
                            uvec.vec.size))
                for v, meta in uvec.items():
                    if verbose:
                        if v in uvec._slices:
                            uslice = '{0}[{1[0]}:{1[1]}]'.format(ulabel, uvec._slices[v])
                            file.write("{0}{1:<{nwid}} {2:<21} {3:>10}\n".format(" "*(nest+8),
                                                                             v,
                                                                             uslice,
                                                                             repr(uvec[v]),
                                                                             nwid=nwid))
                        elif not dvecs: # deriv vecs don't have passing by obj
                            file.write("{0}{1:<{nwid}}  (by_obj) ({2})\n".format(" "*(nest+8),
                                                                                 v,
                                                                                 repr(uvec[v]),
                                                                                 nwid=nwid))
            else:
                sub.dump(nest, file=file, verbose=verbose, dvecs=dvecs)

    def get_req_procs(self):
        """
        Returns
        -------
        tuple
            A tuple of the form (min_procs, max_procs), indicating the min and max
            processors usable by this `Group`
        """
        min_procs = 1
        max_procs = 1

        for name, sub in self.subsystems():
            sub_min, sub_max = sub.get_req_procs()
            min_procs = max(min_procs, sub_min)
            if max_procs is not None:
                if sub_max is None:
                    max_procs = None
                else:
                    max_procs = max(max_procs, sub_max)

        return (min_procs, max_procs)

    def _update_sub_unit_conv(self, parent_params_dict=None):
        """
        Propagate unit conversion factors down the system tree.
        """
        if parent_params_dict:
            for name, meta in self._params_dict.items():
                pmeta = parent_params_dict.get(name)
                if pmeta and 'unit_conv' in pmeta:
                    meta['unit_conv'] = pmeta['unit_conv']

        for name, sub in self.subgroups():
            sub._update_sub_unit_conv(self._params_dict)

def _get_implicit_connections(params_dict, unknowns_dict):
    """Finds all matches between relative names of parameters and
    unknowns.  Any matches imply an implicit connection.  All
    connections are expressed using absolute pathnames.

    This should only be called using params and unknowns from the
    top level `Group` in the system tree.

    Parameters
    ----------
    params_dict : dict
        dictionary of metadata for all parameters in this `Group`

    unknowns_dict : dict
        dictionary of metadata for all unknowns in this `Group`

    Returns
    -------
    dict
        implicit connections in this `Group`, represented as a mapping
        from the pathname of the target to the pathname of the source

    Raises
    ------
    RuntimeError
        if a a promoted variable name matches multiple unknowns
    """

    # collect all absolute names that map to each relative name
    abs_unknowns = {}
    for abs_name, u in unknowns_dict.items():
        abs_unknowns.setdefault(u['relative_name'], []).append(abs_name)

    abs_params = {}
    for abs_name, p in params_dict.items():
        abs_params.setdefault(p['relative_name'], []).append(abs_name)

    # check if any relative names correspond to mutiple unknowns
    for name, lst in abs_unknowns.items():
        if len(lst) > 1:
            raise RuntimeError("Promoted name '%s' matches multiple unknowns: %s" %
                               (name, lst))

    connections = {}
    for uname, uabs in abs_unknowns.items():
        pabs = abs_params.get(uname, ())
        for p in pabs:
            connections[p] = uabs[0]

    return connections


def get_absvarpathnames(var_name, var_dict, dict_name):
    """
       Parameters
       ----------
       var_name : str
           name of a variable relative to a `System`

       var_dict : dict
           dictionary of variable metadata, keyed on relative name

       dict_name : str
           name of var_dict (used for error reporting)

       Returns
       -------
       list of str
           the absolute pathnames for the given variables in the
           variable dictionary that map to the given relative name.
    """
    pnames = []
    for pathname, meta in var_dict.items():
        if meta['relative_name'] == var_name:
            pnames.append(pathname)

    if not pnames:
        raise RuntimeError("'%s' not found in %s" % (var_name, dict_name))

    return pnames<|MERGE_RESOLUTION|>--- conflicted
+++ resolved
@@ -257,14 +257,11 @@
             Specifies the factory object used to create `VecWrapper` and
             `DataXfer` objects.
         """
-<<<<<<< HEAD
-
-=======
         if not self.is_active():
             return
 
         print (self.pathname,' setup_vectors');sys.stdout.flush();sys.stderr.flush()
->>>>>>> 092ec52b
+
         my_params = param_owners.get(self.pathname, [])
         if parent_vm is None:
             self._varmanager = VarManager(self.comm,
