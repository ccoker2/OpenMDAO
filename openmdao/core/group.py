--- conflicted
+++ resolved
@@ -1,8 +1,6 @@
 """ Defines the base class for a Group in OpenMDAO."""
 
 from __future__ import print_function
-
-from openmdao.core.mpiwrap import debug
 
 from collections import OrderedDict
 import sys
@@ -20,6 +18,7 @@
 from openmdao.solvers.run_once import RunOnce
 from openmdao.solvers.scipy_gmres import ScipyGMRES
 from openmdao.util.types import real_types
+from openmdao.core.mpiwrap import debug
 
 from openmdao.core.mpiwrap import get_comm_if_active
 
@@ -328,8 +327,6 @@
         """
         if not self.is_active():
             return
-
-        debug("%s._setup_vectors..." % self.pathname)
 
         my_params = param_owners.get(self.pathname, [])
         if parent_vm is None:
@@ -347,7 +344,6 @@
                                               my_params)
 
         for name, sub in self.subsystems():
-            debug("%s._setup_vectors for sub %s..." % (self.pathname, sub.pathname))
             sub._setup_vectors(param_owners, connections,
                                parent_vm=self._varmanager,
                                top_unknowns=top_unknowns)
@@ -397,31 +393,6 @@
 
         return fd_unknowns
 
-<<<<<<< HEAD
-    def _set_vars_as_remote(self, sub):
-        """
-        Set 'remote' attribute in metadata of all variables for specified
-        subsystem.
-
-        Parameters
-        ----------
-        sub : `System`
-            `System` containing remote variables.
-        """
-        debug('%s, _set_vars_as_local' % self.pathname)
-        sub_pname = sub.pathname + ':'
-        for name, meta in sub._params_dict.items():
-            debug('sub_pname %s, param name: %s, remote? %s' % (sub_pname, name, name.startswith(sub_pname)))
-            if name.startswith(sub_pname):
-                meta['remote'] = True
-
-        for name, meta in sub._unknowns_dict.items():
-            debug('sub_pname %s, unknown name: %s, remote? %s' % (sub_pname, name, name.startswith(sub_pname)))
-            if name.startswith(sub_pname):
-                meta['remote'] = True
-
-=======
->>>>>>> 1acc0744
     def _get_explicit_connections(self):
         """ Returns
             -------
@@ -470,9 +441,9 @@
         # transfer data to each subsystem and then solve_nonlinear it
         for name, sub in self.subsystems(local=True):
             self._varmanager._transfer_data(name)
-            #print('solving',name,'in rank',self.comm.rank)
+            debug('solving %s in rank %d' % (name, self.comm.rank))
             sub.solve_nonlinear(sub.params, sub.unknowns, sub.resids)
-            #print('done solving',name,'in rank',self.comm.rank)
+            debug('done solving %s in rank %d' % (name, self.comm.rank))
 
     def apply_nonlinear(self, params, unknowns, resids):
         """
