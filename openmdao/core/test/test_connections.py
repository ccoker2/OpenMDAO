--- conflicted
+++ resolved
@@ -6,11 +6,8 @@
 from six.moves import cStringIO
 import warnings
 
-<<<<<<< HEAD
-from openmdao.api import Problem, Group, IndepVarComp, ExecComp, ScipyGMRES
-=======
-from openmdao.api import Problem, Group, IndepVarComp, ExecComp, Component
->>>>>>> ce0ada21
+from openmdao.api import Problem, Group, IndepVarComp, ExecComp, Component, \
+                         ScipyGMRES
 from openmdao.test.util import assert_rel_error
 
 
