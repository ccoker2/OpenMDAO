
import sys
import numpy

from openmdao.core.vecwrapper import SrcVecWrapper, TgtVecWrapper
from openmdao.core.dataxfer import DataXfer

import petsc4py
#petsc4py.init(['-start_in_debugger']) # add petsc init args here
from petsc4py import PETSc

class PetscImpl(object):
    """PETSc vector and data transfer implementation factory."""

    @staticmethod
    def create_src_vecwrapper(pathname, comm):
        """
        Create a`PetscSrcVecWrapper`.

        Returns
        -------
        `PetscSrcVecWrapper`
        """
        return PetscSrcVecWrapper(pathname, comm)

    @staticmethod
    def create_tgt_vecwrapper(pathname, comm):
        """
        Create a `PetscTgtVecWrapper`.

        Returns
        -------
        `PetscTgtVecWrapper`
        """
        return PetscTgtVecWrapper(pathname, comm)

    @staticmethod
    def create_data_xfer(varmanager, src_idxs, tgt_idxs, vec_conns, byobj_conns):
        """
        Create an object for performing data transfer between source
        and target vectors.

        Parameters
        ----------
        varmanager : `VarManager`
            The `VarManager` that managers this data transfer.

        src_idxs : array
            Indices of the source variables in the source vector.

        tgt_idxs : array
            Indices of the target variables in the target vector.

<<<<<<< HEAD
        vec_conns : dict
            mapping of 'pass by vector' variables to the source variables that
            they are connected to

        byobj_conns : dict
            mapping of 'pass by object' variables to the source variables that
            they are connected to
=======
        flat_conns : dict
            Mapping of flattenable variables to the source variables that
            they are connected to.

        noflat_conns : dict
            Mapping of non-flattenable variables to the source variables that
            they are connected to.
>>>>>>> 38c81f75

        Returns
        -------
        `PetscDataXfer`
            A `PetscDataXfer` object.
        """
        return PetscDataXfer(varmanager, src_idxs, tgt_idxs, vec_conns, byobj_conns)

    @staticmethod
    def create_app_ordering(varmanager):
        """Creates a PETSc application ordering."""
        comm = varmanager.comm

        local_unknown_sizes = varmanager._local_unknown_sizes
        unknowns_vec = varmanager.unknowns
        rank = comm.rank

        start = numpy.sum(local_unknown_sizes[:rank])
        end = numpy.sum(local_unknown_sizes[:rank+1])
        to_idx_array = unknowns_vec.make_idx_array(start, end)

        app_idxs = []

        # each column in the _local_unknown_sizes table contains the sizes
        # corresponds to a fully distributed variable. (col=var, row=proc)
        # so in order to get the offset into the full distributed vector
        # containing all variables, you need to add the full distributed
        # sizes of all the variables up to the current variable (ivar)
        # plus the sizes of all of the distributed parts of ivar in the
        # current column for ranks below the current rank
        for ivar, (name, v) in enumerate(unknowns_vec.get_vecvars()):
            start = numpy.sum(local_unknown_sizes[:,    :ivar]) + \
                    numpy.sum(local_unknown_sizes[:rank, ivar])
            end = start + local_unknown_sizes[rank, ivar]
            app_idxs.append(unknowns_vec.make_idx_array(start, end))

        if app_idxs:
            app_idxs = numpy.concatenate(app_idxs)

        app_ind_set = PETSc.IS().createGeneral(app_idxs, comm=comm)
        petsc_ind_set = PETSc.IS().createGeneral(to_idx_array, comm=comm)

        return PETSc.AO().createBasic(app_ind_set, petsc_ind_set, comm=comm)

class PetscSrcVecWrapper(SrcVecWrapper):

    idx_arr_type = PETSc.IntType

    def setup(self, unknowns_dict, store_byobjs=False):
        """
        Create internal data storage for variables in unknowns_dict.

        Parameters
        ----------
        unknowns_dict : `OrderedDict`
            A dictionary of absolute variable names keyed to an associated
            metadata dictionary.

        store_byobjs : bool
            Indicates that 'pass by object' vars should be stored.  This is only true
            for the unknowns vecwrapper.
        """
        super(PetscSrcVecWrapper, self).setup(unknowns_dict, store_byobjs=store_byobjs)
        self.petsc_vec = PETSc.Vec().createWithArray(self.vec, comm=self.comm)

    def _get_flattened_sizes(self):
        """
        Collect all flattened sizes of vars stored in our internal array.

        Returns
        -------
        ndarray
<<<<<<< HEAD
            array containing local sizes of 'pass by vector' unknown variables for
=======
            Array containing local sizes of flattenable unknown variables for
>>>>>>> 38c81f75
            every process in our communicator.
        """
        sizes = [m['size'] for m in self.values() if not m.get('pass_by_obj')]

        # create 2D array of variable sizes per process
        self.local_unknown_sizes = numpy.zeros((self.comm.size, len(sizes)), int)

        # create a vec indicating whether a 'pass by object' variable is active
        # in this rank or not
        #self.byobj_isactive = numpy.zeros((size, len(self.byobj_vars)), int)

        # create row in the local_unknown_sizes table for this process
        our_row = numpy.zeros((1, len(sizes)), int)
        for i, (name, meta) in enumerate(self.get_vecvars()):
            our_row[0, i] = meta['size']

        #our_byobjs = numpy.zeros((1, len(self.get_byobjs())), int)
        #for i, (name, meta) in enumerate(self.get_byobjs()):
            #our_byobjs[0, i] = int(self.is_variable_local(name[0]))

        # collect local var sizes from all of the processes that share the same comm
        # these sizes will be the same in all processes except in cases
        # where a variable belongs to a multiprocessor component.  In that
        # case, the part of the component that runs in a given process will
        # only have a slice of each of the component's variables.
        self.comm.Allgather(our_row[0,:], self.local_unknown_sizes)
        #comm.Allgather(our_byobjs[0,:], self.byobj_isactive)

        self.local_unknown_sizes[self.comm.rank, :] = our_row[0, :]

        return self.local_unknown_sizes

    def get_global_idxs(self, name):
        """
        Get all of the indices for the named variable into the full distributed
        vector.

        Parameters
        ----------
        name : str
            Name of variable to get the indices for.

        Returns
        -------
        ndarray
            Index array containing all distributed indices for the named variable.
        """
        meta = self._vardict[name]
        if meta.get('pass_by_obj'):
            raise RuntimeError("No vector indices can be provided for 'pass by object' variable '%s'" % name)

        start, end = self._slices[name]
        return self.make_idx_array(start, end)

    def norm(self):
        """
        Returns
        -------
        float
            The norm of the distributed vector.
        """
        self.petsc_vec.assemble()
        return self.petsc_vec.norm()

    def get_view(self, sys_pathname, comm, varmap):
        view = super(PetscSrcVecWrapper, self).get_view(sys_pathname, comm, varmap)
        view.petsc_vec = PETSc.Vec().createWithArray(view.vec, comm=comm)
        return view

class PetscTgtVecWrapper(TgtVecWrapper):
    idx_arr_type = PETSc.IntType

    def setup(self, parent_params_vec, params_dict, srcvec, my_params,
              connections, store_byobjs=False):
        """
        Configure this vector to store a flattened array of the variables
        in params_dict. Variable shape and value are retrieved from srcvec.

        Parameters
        ----------
        parent_params_vec : `VecWrapper` or None
            `VecWrapper` of parameters from the parent `System`.

        params_dict : `OrderedDict`
            Dictionary of parameter absolute name mapped to metadata dict.

        srcvec : `VecWrapper`
            Source `VecWrapper` corresponding to the target `VecWrapper` we're building.

        my_params : list of str
            A list of absolute names of parameters that the `VecWrapper` we're building
            will 'own'.

        connections : dict of str : str
            A dict of absolute target names mapped to the absolute name of their
            source variable.

        store_byobjs : bool (optional)
            If True, store 'pass by object' variables in the `VecWrapper` we're building.
        """
        super(PetscTgtVecWrapper, self).setup(parent_params_vec, params_dict,
                                              srcvec, my_params,
                                              connections, store_byobjs)
        self.petsc_vec = PETSc.Vec().createWithArray(self.vec, comm=self.comm)

    def _get_flattened_sizes(self):
        """
        Create a 1x1 numpy array to hold the sum of the sizes of local
        'pass by vector' params.

        Returns
        -------
        ndarray
<<<<<<< HEAD
            array containing sum of local sizes of 'pass by vector' params.
=======
            Array containing sum of local sizes of flattenable params.
>>>>>>> 38c81f75
        """
        psize = sum([m['size'] for m in self.values()
                     if m.get('owned') and not m.get('pass_by_obj')])

        return numpy.array(self.comm.allgather(psize), int)

    def get_view(self, sys_pathname, comm, varmap):
        view = super(PetscSrcVecWrapper, self).get_view(sys_pathname, comm, varmap)
        view.petsc_vec = PETSc.Vec().createWithArray(view.vec, comm=comm)
        return view

class PetscDataXfer(DataXfer):
<<<<<<< HEAD
    def __init__(self, varmanager, src_idxs, tgt_idxs, vec_conns, byobj_conns):
        """
        Parameters
        ----------
        varmanager : `VarManager`
            The `VarManager` that managers this data transfer

        src_idxs : array
            indices of the source variables in the source vector

        tgt_idxs : array
            indices of the target variables in the target vector

        vec_conns : dict
            mapping of 'pass by vector' variables to the source variables that
            they are connected to

        byobj_conns : dict
            mapping of 'pass by object' variables to the source variables that
            they are connected to
        """
=======
    """
    Parameters
    ----------
    varmanager : `VarManager`
        The `VarManager` that managers this data transfer.

    src_idxs : array
        Indices of the source variables in the source vector.

    tgt_idxs : array
        Indices of the target variables in the target vector.

    flat_conns : dict
        Mapping of flattenable variables to the source variables that
        they are connected to.

    noflat_conns : dict
        Mapping of non-flattenable variables to the source variables that
        they are connected to.
    """	
    
    def __init__(self, varmanager, src_idxs, tgt_idxs, flat_conns, noflat_conns):
        
>>>>>>> 38c81f75
        super(PetscDataXfer, self).__init__(src_idxs, tgt_idxs,
                                            vec_conns, byobj_conns)

        self.comm = comm = varmanager.comm

        uvec = varmanager.unknowns.petsc_vec
        pvec = varmanager.params.petsc_vec

        src_idx_set = PETSc.IS().createGeneral(src_idxs, comm=comm)
        tgt_idx_set = PETSc.IS().createGeneral(tgt_idxs, comm=comm)

        src_idx_set = varmanager.app_ordering.app2petsc(src_idx_set)

        try:
            self.scatter = PETSc.Scatter().create(uvec, src_idx_set,
                                                  pvec, tgt_idx_set)
        except Exception as err:
            raise RuntimeError("ERROR in %s (src_idxs=%s, tgt_idxs=%s, usize=%d, psize=%d): %s" %
                               (system.name, src_idxs, tgt_idxs,
                                varmanager.unknowns.vec.size,
                                varmanager.params.vec.size, str(err)))

    def transfer(self, srcvec, tgtvec, mode='fwd'):
        """Performs data transfer between a distributed source vector and
        a distributed target vector.

        Parameters
        ----------
        src_idxs : array
            Indices of the source variables in the source vector.

        tgt_idxs : array
            Indices of the target variables in the target vector.

<<<<<<< HEAD
        vec_conns : dict
            mapping of 'pass by vector' variables to the source variables that
            they are connected to

        byobj_conns : dict
            mapping of 'pass by object' variables to the source variables that
            they are connected to
=======
        flat_conns : dict
            Mapping of flattenable variables to the source variables that
            they are connected to.

        noflat_conns : dict
            Mapping of non-flattenable variables to the source variables that
            they are connected to.
>>>>>>> 38c81f75

        mode : 'fwd' or 'rev' (optional)
            Direction of the data transfer, source to target ('fwd', the default)
            or target to source ('rev').
        """
        if mode == 'rev':
            # in reverse mode, srcvec and tgtvec are switched. Note, we only
            # run in reverse for derivatives, and derivatives accumulate from
            # all targets. This requires numpy's new add command.
            np.add.at(srcvec.vec, self.src_idxs, tgtvec.vec[self.tgt_idxs])

            # formerly
            #srcvec.vec[self.src_idxs] += tgtvec.vec[self.tgt_idxs]

            # byobjs are never scattered in reverse, so skip that part

        else:  # forward
            tgtvec.vec[self.tgt_idxs] = srcvec.vec[self.src_idxs]

            for tgt, src in self.byobj_conns:
                tgtvec[tgt] = srcvec[src]<|MERGE_RESOLUTION|>--- conflicted
+++ resolved
@@ -51,23 +51,13 @@
         tgt_idxs : array
             Indices of the target variables in the target vector.
 
-<<<<<<< HEAD
         vec_conns : dict
-            mapping of 'pass by vector' variables to the source variables that
-            they are connected to
+            Mapping of 'pass by vector' variables to the source variables that
+            they are connected to.
 
         byobj_conns : dict
-            mapping of 'pass by object' variables to the source variables that
-            they are connected to
-=======
-        flat_conns : dict
-            Mapping of flattenable variables to the source variables that
+            Mapping of 'pass by object' variables to the source variables that
             they are connected to.
-
-        noflat_conns : dict
-            Mapping of non-flattenable variables to the source variables that
-            they are connected to.
->>>>>>> 38c81f75
 
         Returns
         -------
@@ -140,12 +130,8 @@
         Returns
         -------
         ndarray
-<<<<<<< HEAD
-            array containing local sizes of 'pass by vector' unknown variables for
-=======
-            Array containing local sizes of flattenable unknown variables for
->>>>>>> 38c81f75
-            every process in our communicator.
+            Array containing local sizes of 'pass by vector' unknown variables
+            for every process in our communicator.
         """
         sizes = [m['size'] for m in self.values() if not m.get('pass_by_obj')]
 
@@ -258,11 +244,7 @@
         Returns
         -------
         ndarray
-<<<<<<< HEAD
-            array containing sum of local sizes of 'pass by vector' params.
-=======
-            Array containing sum of local sizes of flattenable params.
->>>>>>> 38c81f75
+            Array containing sum of local sizes of 'pass by vector' params.
         """
         psize = sum([m['size'] for m in self.values()
                      if m.get('owned') and not m.get('pass_by_obj')])
@@ -275,53 +257,27 @@
         return view
 
 class PetscDataXfer(DataXfer):
-<<<<<<< HEAD
-    def __init__(self, varmanager, src_idxs, tgt_idxs, vec_conns, byobj_conns):
-        """
-        Parameters
-        ----------
-        varmanager : `VarManager`
-            The `VarManager` that managers this data transfer
-
-        src_idxs : array
-            indices of the source variables in the source vector
-
-        tgt_idxs : array
-            indices of the target variables in the target vector
-
-        vec_conns : dict
-            mapping of 'pass by vector' variables to the source variables that
-            they are connected to
-
-        byobj_conns : dict
-            mapping of 'pass by object' variables to the source variables that
-            they are connected to
-        """
-=======
     """
     Parameters
     ----------
     varmanager : `VarManager`
-        The `VarManager` that managers this data transfer.
+        The `VarManager` that managers this data transfer
 
     src_idxs : array
-        Indices of the source variables in the source vector.
+        indices of the source variables in the source vector
 
     tgt_idxs : array
-        Indices of the target variables in the target vector.
-
-    flat_conns : dict
-        Mapping of flattenable variables to the source variables that
-        they are connected to.
-
-    noflat_conns : dict
-        Mapping of non-flattenable variables to the source variables that
-        they are connected to.
-    """	
-    
-    def __init__(self, varmanager, src_idxs, tgt_idxs, flat_conns, noflat_conns):
-        
->>>>>>> 38c81f75
+        indices of the target variables in the target vector
+
+    vec_conns : dict
+        mapping of 'pass by vector' variables to the source variables that
+        they are connected to
+
+    byobj_conns : dict
+        mapping of 'pass by object' variables to the source variables that
+        they are connected to
+    """
+    def __init__(self, varmanager, src_idxs, tgt_idxs, vec_conns, byobj_conns):
         super(PetscDataXfer, self).__init__(src_idxs, tgt_idxs,
                                             vec_conns, byobj_conns)
 
@@ -356,25 +312,15 @@
         tgt_idxs : array
             Indices of the target variables in the target vector.
 
-<<<<<<< HEAD
         vec_conns : dict
-            mapping of 'pass by vector' variables to the source variables that
-            they are connected to
+            Mapping of 'pass by vector' variables to the source variables that
+            they are connected to.
 
         byobj_conns : dict
-            mapping of 'pass by object' variables to the source variables that
-            they are connected to
-=======
-        flat_conns : dict
-            Mapping of flattenable variables to the source variables that
+            Mapping of 'pass by object' variables to the source variables that
             they are connected to.
 
-        noflat_conns : dict
-            Mapping of non-flattenable variables to the source variables that
-            they are connected to.
->>>>>>> 38c81f75
-
-        mode : 'fwd' or 'rev' (optional)
+        mode : 'fwd' or 'rev', optional
             Direction of the data transfer, source to target ('fwd', the default)
             or target to source ('rev').
         """
