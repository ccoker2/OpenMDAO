--- conflicted
+++ resolved
@@ -69,14 +69,12 @@
 
         for item_name, item, newitem in item_tups:
             for name, meta in iteritems(item):
-<<<<<<< HEAD
+
                 # Check validity of variable
                 if name not in root.unknowns:
                     msg = "{} '{}' not found in unknowns."
                     msg = msg.format(item_name, name)
                     raise ValueError(msg)
-=======
->>>>>>> c124a7de
 
                 rootmeta = root.unknowns.metadata(name)
                 if name in self._desvars:
