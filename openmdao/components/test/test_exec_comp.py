--- conflicted
+++ resolved
@@ -4,17 +4,9 @@
 
 import numpy as np
 
-<<<<<<< HEAD
 from openmdao.components import ParamComp, ExecComp
 from openmdao.core import Group, Problem
-from openmdao.test.test_util import assert_rel_error
-=======
-from openmdao.components.param_comp import ParamComp
-from openmdao.core.group import Group
-from openmdao.core.problem import Problem
-from openmdao.components.exec_comp import ExecComp
 from openmdao.test.util import assert_rel_error
->>>>>>> 2959fa09
 
 
 class TestExecComp(unittest.TestCase):
