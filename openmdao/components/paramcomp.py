""" OpenMDAO class definition for ParamComp"""

import collections
from six import string_types

from openmdao.core.component import Component


class ParamComp(Component):
    """A Component that provides an output to connect to a parameter."""

    def __init__(self, name, val=None, **kwargs):
        super(ParamComp, self).__init__()

        if isinstance(name, string_types):
            if val is None:
                raise ValueError('ParamComp init: a value must be provided as the second arg.')
            self.add_output(name, val, **kwargs)

        elif isinstance(name, collections.Iterable):
            for tup in name:
                badtup = None
                if isinstance(tup, tuple):
                    if len(tup) == 3:
                        n, v, kw = tup
                    elif len(tup) == 2:
                        n, v = tup
                        kw = {}
                    else:
                        badtup = tup
                else:
                    badtup = tup
                if badtup:
                    if isinstance(badtup, string_types):
                        badtup = name
                    raise ValueError("ParamComp init: arg %s must be a tuple of the form "
                                     "(name, value) or (name, value, keyword_dict)." %
                                     str(badtup))
                self.add_output(n, v, **kw)
        else:
<<<<<<< HEAD
            msg = "first argument to the init must be either of type `str` or an iterable"
            raise ValueError(msg)
=======
            raise ValueError("first argument to ParamComp init must be either of type "
                             "`str` or an iterable of tuples of the form (name, value) or "
                             "(name, value, keyword_dict).")
>>>>>>> fc44bff9

    def apply_linear(self, mode, ls_inputs=None, vois=(None, )):
        """For `ParamComp`, just pass on the incoming values.

        Args
        ----
        mode : string
            Derivative mode, can be 'fwd' or 'rev'.

        ls_inputs : dict
            We can only solve derivatives for the inputs the instigating
            system has access to. (Not used here.)

        vois: list of strings
            List of all quantities of interest to key into the mats.
        """
        if mode == 'fwd':
            sol_vec, rhs_vec = self.dumat, self.drmat
        else:
            sol_vec, rhs_vec = self.drmat, self.dumat

        for voi in vois:
            rhs_vec[voi].vec[:] += sol_vec[voi].vec[:]

    def solve_nonlinear(self, params, unknowns, resids):
        """ Performs no operation. """
        pass<|MERGE_RESOLUTION|>--- conflicted
+++ resolved
@@ -38,14 +38,9 @@
                                      str(badtup))
                 self.add_output(n, v, **kw)
         else:
-<<<<<<< HEAD
-            msg = "first argument to the init must be either of type `str` or an iterable"
-            raise ValueError(msg)
-=======
             raise ValueError("first argument to ParamComp init must be either of type "
                              "`str` or an iterable of tuples of the form (name, value) or "
                              "(name, value, keyword_dict).")
->>>>>>> fc44bff9
 
     def apply_linear(self, mode, ls_inputs=None, vois=(None, )):
         """For `ParamComp`, just pass on the incoming values.
