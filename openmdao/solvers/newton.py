--- conflicted
+++ resolved
@@ -104,12 +104,7 @@
                 system.children_solve_nonlinear(local_meta)
             system.apply_nonlinear(params, unknowns, resids, local_meta)
 
-<<<<<<< HEAD
-            for recorder in self.recorders:
-                recorder.record(params, unknowns, resids, local_meta)
-=======
             self.recorders.record(system, local_meta)
->>>>>>> 78d5f61a
 
             f_norm = resids.norm()
             if self.options['iprint'] > 0:
@@ -131,14 +126,8 @@
                 if self.options['solve_subsystems'] is True:
                     system.children_solve_nonlinear(local_meta)
                 system.apply_nonlinear(params, unknowns, resids, local_meta)
-<<<<<<< HEAD
-
-                for recorder in self.recorders:
-                    recorder.record(params, unknowns, resids, local_meta)
-=======
                 
                 self.recorders.record(system, local_meta)
->>>>>>> 78d5f61a
 
                 f_norm = resids.norm()
                 if self.options['iprint'] > 1:
