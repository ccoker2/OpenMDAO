""" Driver for AMIEGO (A Mixed Integer Efficient Global Optimization).

This driver is based on the EGO-Like Framework (EGOLF) for the simultaneous
design-mission-allocation optimization problem. Handles
mixed-integer/discrete type design variables in a computationally efficient
manner and finds a near-global solution to the above MINLP/MDNLP problem.

Developed by Satadru Roy
Purdue University, West Lafayette, IN
July 2016
Implemented in OpenMDAO, Aug 2016, Kenneth T. Moore
"""

from __future__ import print_function
from copy import deepcopy
from time import time

from six import iteritems
from six.moves import range

import numpy as np

from openmdao.core.driver import Driver
from openmdao.core.vec_wrapper import _ByObjWrapper
from openmdao.drivers.branch_and_bound import Branch_and_Bound
from openmdao.drivers.scipy_optimizer import ScipyOptimizer
from openmdao.surrogate_models.kriging import KrigingSurrogate
from openmdao.util.record_util import create_local_meta, update_local_meta


class AMIEGO_driver(Driver):
    """ Driver for AMIEGO (A Mixed Integer Efficient Global Optimization).
    This driver is based on the EGO-Like Framework (EGOLF) for the
    simultaneous design-mission-allocation optimization problem. It handles
    mixed-integer/discrete type design variables in a computationally
    efficient manner and finds a near-global solution to the above
    MINLP/MDNLP problem. The continuous optimization is handled by the
    optimizer slotted in self.cont_opt.

    AMIEGO_driver supports the following:
        integer_design_vars

    Options
    -------
    options['ei_tol_rel'] :  0.001
        Relative tolerance on the expected improvement.
    options['ei_tol_abs'] :  0.001
        Absolute tolerance on the expected improvement.
    options['max_infill_points'] : 10
        Ratio of maximum number of additional points to number of initial
        points.

    """

    def __init__(self):
        """Initialize the AMIEGO driver."""

        super(AMIEGO_driver, self).__init__()

        # What we support
        self.supports['inequality_constraints'] = True
        self.supports['equality_constraints'] = False
        self.supports['multiple_objectives'] = False
        self.supports['active_set'] = False
        self.supports['linear_constraints'] = False
        self.supports['gradients'] = True
        self.supports['mixed_integer'] = True

        # TODO - I started working on this, but needs tests and a bug fix
        self.supports['two_sided_constraints'] = False

        # Options
        opt = self.options
        opt.add_option('disp', True,
                       desc='Set to False to prevent printing of iteration '
                       'messages.')
        opt.add_option('ei_tol_rel', 0.001, lower=0.0,
                       desc='Relative tolerance on the expected improvement.')
        opt.add_option('ei_tol_abs', 0.001, lower=0.0,
                       desc='Absolute tolerance on the expected improvement.')
        opt.add_option('max_infill_points', 10, lower=1.0,
                       desc='Ratio of maximum number of additional points to number of initial points.')

        # The default continuous optimizer. User can slot a different one
        self.cont_opt = ScipyOptimizer()
        self.cont_opt.options['optimizer'] = 'SLSQP' #TODO Switch tp SNOPT

        # The default MINLP optimizer
        self.minlp = Branch_and_Bound()

        # Default surrogate. User can slot a modified one, but it essentially
        # has to provide what Kriging provides.
        self.surrogate = KrigingSurrogate

        self.c_dvs = []
        self.i_dvs = []
        self.i_size = 0
        self.i_idx = {}
        self.record_name = 'AMIEGO'

        # Initial Sampling
        # TODO: Somehow slot an object that generates this (LHC for example)
        self.sampling = {}

        # User can pre-load these to skip initial continuous optimization
        # in favor of pre-optimized points.
        # NOTE: when running in this mode, everything comes in as lists.
        self.obj_sampling = None
        self.con_sampling = None

    def _setup(self):
        """  Initialize whatever we need."""
        super(AMIEGO_driver, self)._setup()
        cont_opt = self.cont_opt
        cont_opt._setup()
        cont_opt.record_name = self.record_name + ':' + cont_opt.record_name

        if 'disp' in cont_opt.options:
            cont_opt.options['disp'] = self.options['disp']

        minlp = self.minlp
        minlp._setup()
        minlp.record_name = self.record_name + ':' +  minlp.record_name
        minlp.standalone = False
        minlp.options['disp'] = self.options['disp']

        # Identify and size our design variables.
        j = 0
        for name, val in iteritems(self.get_desvars()):
            if isinstance(val, _ByObjWrapper):
                self.i_dvs.append(name)
                try:
                    i_size = len(np.asarray(val.val))
                except TypeError:
                    i_size = 1
                self.i_idx[name] = (j, j+i_size)
                j += i_size
            else:
                self.c_dvs.append(name)
        self.i_size = j

        # Lower and Upper bounds for integer desvars
        self.xI_lb = np.empty((self.i_size, ))
        self.xI_ub = np.empty((self.i_size, ))
        dv_dict = self._desvars
        for var in self.i_dvs:
            i, j = self.i_idx[var]
            self.xI_lb[i:j] = dv_dict[var]['lower']
            self.xI_ub[i:j] = dv_dict[var]['upper']

        # Continuous Optimization only gets continuous desvars
        for name in self.c_dvs:
            cont_opt._desvars[name] = self._desvars[name]

        # MINLP Optimization only gets discrete desvars
        for name in self.i_dvs:
            minlp._desvars[name] = self._desvars[name]

        # It should be perfectly okay to 'share' obj and con with the
        # sub-optimizers.
        cont_opt._cons = self._cons
        cont_opt._objs = self._objs
        minlp._cons = self._cons
        minlp._objs = self._objs

    def set_root(self, pathname, root):
        """ Sets the root Group of this driver.

        Args
        ----
        root : Group
            Our root Group.
        """
        super(AMIEGO_driver, self).set_root(pathname, root)
        self.cont_opt.set_root(pathname, root)
        self.minlp.set_root(pathname, root)

    def get_req_procs(self):
        """
        Returns
        -------
        tuple
            A tuple of the form (min_procs, max_procs), indicating the
            min and max processors usable by this `Driver`.
        """
        return self.minlp.get_req_procs()

    def run(self, problem):
        """Execute the AMIEGO driver.

        Args
        ----
        problem : `Problem`
            Our parent `Problem`.
        """
        n_i = self.i_size
        ei_tol_rel = self.options['ei_tol_rel']
        ei_tol_abs = self.options['ei_tol_abs']
        disp = self.options['disp']
        cont_opt = self.cont_opt
        minlp = self.minlp
        xI_lb = self.xI_lb
        xI_ub = self.xI_ub

        # Metadata Setup
        self.metadata = create_local_meta(None, self.record_name)
        self.iter_count = 0
        update_local_meta(self.metadata, (self.iter_count, ))

        #----------------------------------------------------------------------
        # Step 1: Generate a set of initial integer points
        # TODO: Use Latin Hypercube Sampling to generate the initial points
        # User supplied (in future use LHS). Provide num_xI+2 starting points
        #----------------------------------------------------------------------

        max_pt_lim = self.options['max_infill_points']*n_i

        # Since we need to add a new point every iteration, make these lists
        # for speed.
        x_i = []
        x_i_hat = []
        obj = []
        cons = {}
        best_int_design = {}
<<<<<<< HEAD
=======
        best_cont_design = {}
>>>>>>> f6718164
        for con in self.get_constraint_metadata():
            cons[con] = []

        # Start with pre-optimized samples
        if self.obj_sampling:
            pre_opt = True
            n_train = len(self.sampling[self.i_dvs[0]])
            c_start = c_end = n_train

            for i_train in range(n_train):

                xx_i = np.empty((self.i_size, ))
                for var in self.i_dvs:
                    i, j = self.i_idx[var]
                    xx_i[i:j] = self.sampling[var][i_train]

                    # Save the best design too (see below)
                    if i_train == 0:
                        best_int_design[var] = self.sampling[var][i_train]

                x_i.append(xx_i)

            current_objs = self.get_objectives()
            obj_name = list(current_objs.keys())[0]
            obj = self.obj_sampling[obj_name]
            cons = self.con_sampling

            # Satadru's suggestion is that we start with the first point as
            # the best obj.
            best_obj = obj[0].copy()

        # Prepare to optimize the initial sampling points
        else:
            best_obj = 1.0e99
            pre_opt = False
            n_train = self.sampling[self.i_dvs[0]].shape[0]
            c_start = 0
            c_end = n_train

            for i_train in range(n_train):

                xx_i = np.empty((self.i_size, ))
                # xx_i_hat = np.empty((self.i_size, ))
                for var in self.i_dvs:
                    lower = self._desvars[var]['lower']
                    upper = self._desvars[var]['upper']
                    i, j = self.i_idx[var]

                    #Samples should be bounded in an unit hypercube [0,1]
                    x_i_0 = self.sampling[var][i_train, :]
<<<<<<< HEAD
                    del_fac = 3.0
                    xx_i[i:j] = np.round(lower + x_i_0 * (upper - lower-del_fac))
=======

                    xx_i[i:j] = np.round(lower + x_i_0 * (upper - lower))
>>>>>>> f6718164
                    # xx_i_hat[i:j] = (xx_i[i:j] - lower)/(upper - lower)
                x_i.append(xx_i)
                # x_i_hat.append(xx_i_hat)

        # Need to cache the continuous desvars so that we start each new
        # optimization back at the original initial condition.
        xc_cache = {}
        desvars = cont_opt.get_desvars()
        for var, val in iteritems(desvars):
            xc_cache[var] = val.copy()

        ei_max = 1.0
        term = 0.0
        terminate = False
        tot_newpt_added = 0
        tot_pt_prev = 0
        ec2 = 0

        # AMIEGO main loop
        while not terminate:
            self.iter_count += 1

            #------------------------------------------------------------------
            # Step 2: Perform the optimization w.r.t continuous design
            # variables
            #------------------------------------------------------------------

            if disp:
                print("======================ContinuousOptimization-Start=====================================")
                t0 = time()

            for i_run in range(c_start, c_end):

                # Set Integer design variables
                for var in self.i_dvs:
                    i, j = self.i_idx[var]
                    self.set_desvar(var, x_i[i_run][i:j])

                # Restore initial condition for continuous vars.
                for var, val in iteritems(xc_cache):
                    cont_opt.set_desvar(var, val)

                # Optimize continuous variables
                cont_opt.run(problem)
                eflag_conopt = cont_opt.success
                print(x_i[i_run])

                if not eflag_conopt:
                    print(eflag_conopt)
                    self.minlp.bad_samples.append(x_i[i_run])

                if not eflag_conopt:
                    self.minlp.bad_samples.append(x_i[i_run])

                # Get objectives and constraints (TODO)
                current_objs = self.get_objectives()
                obj_name = list(current_objs.keys())[0]
                current_obj = current_objs[obj_name].copy()
                obj.append(current_obj)
                print(current_obj)
                for name, value in iteritems(self.get_constraints()):
                    cons[name].append(value.copy())
                print(cons)
                # If best solution, save it
                if eflag_conopt and current_obj < best_obj:
                    best_obj = current_obj
                    # Save integer and continuous DV
                    desvars = self.get_desvars()

                    for name in self.i_dvs:
                        val = desvars[name]
                        if isinstance(val, _ByObjWrapper):
                            val = val.val
                        best_int_design[name] = val.copy()

                    for name in self.c_dvs:
                        best_cont_design[name] = desvars[name].copy()
                exit()
            if disp:
                print('Elapsed Time:', time() - t0)
                print("======================ContinuousOptimization-End=======================================")

            #------------------------------------------------------------------
            # Step 3: Build the surrogate models
            #------------------------------------------------------------------
            obj_surrogate = self.surrogate()
            obj_surrogate.use_snopt = True
<<<<<<< HEAD
            print(x_i)
=======
>>>>>>> f6718164
            obj_surrogate.train(x_i, obj, KPLS_status=True)

            obj_surrogate.y = obj
            obj_surrogate.lb_org = xI_lb
            obj_surrogate.ub_org = xI_ub
            obj_surrogate.lb = np.zeros((n_i))
            obj_surrogate.ub = np.zeros((n_i))
            best_obj_norm = (best_obj - obj_surrogate.Y_mean)/obj_surrogate.Y_std

            con_surrogate = []
            for name, val in iteritems(cons):
                val = np.array(val)

                # Note, Branch and Bound defines constraints to be violated
                # when positive, so we need to transform from OpenMDAO's
                # freeform.
                meta = self._cons[name]
                upper = meta['upper']
                lower = meta['lower']
                double_sided = False
                if lower is None:
                    val = val - upper
                elif upper is None:
                    val = lower - val
                else:
                    double_sided = True
                    val_u = val - upper
                    val_l = lower - val

                for j in range(val.shape[1]):
                    con_surr = self.surrogate()
                    con_surr.use_snopt = True

                    if double_sided:
                        val_idx = max(val_u[:, j:j+1], val_l[:, j:j+1])
                    else:
                        val_idx = val[:, j:j+1]
<<<<<<< HEAD

                    con_surr.train(x_i, val_idx, True)

=======

                    con_surr.train(x_i, val_idx, True)

>>>>>>> f6718164
                    con_surr.y = val_idx
                    con_surr._name = name
                    con_surr.lb_org = xI_lb
                    con_surr.ub_org = xI_ub
                    con_surr.lb = np.zeros((n_i))
                    con_surr.ub = np.zeros((n_i))
                    con_surrogate.append(con_surr)

            if disp:
                print("\nSurrogate building of the objective is complete...")

            #------------------------------------------------------------------
            # Step 4: Maximize the expected improvement function to obtain an
            # integer infill point.
            #------------------------------------------------------------------

            if disp:
                print("EGOLF-Iter: %d" % self.iter_count)
                print("The best solution so far: yopt = %0.4f" % best_obj)

            tot_newpt_added += c_end - c_start
            if pre_opt or tot_newpt_added != tot_pt_prev:

                minlp.obj_surrogate = obj_surrogate
                minlp.con_surrogate = con_surrogate
                minlp.xI_lb = xI_lb
                minlp.xI_ub = xI_ub

                if disp:
                    t0 = time()
                    print("======================MINLPBB-Start=====================================")
                minlp.run(problem)
                if disp:
                    print('Elapsed Time:', time() - t0)
                    print("======================MINLPBB-End=======================================")

                eflag_MINLPBB = minlp.eflag_MINLPBB
                x0I = minlp.xopt
                ei_min = minlp.fopt

                if disp:
                    print("Eflag = ", eflag_MINLPBB)

                if eflag_MINLPBB >= 1:

                    # x0I_hat = (x0I - xI_lb)/(xI_ub - xI_lb)

                    ei_max = -ei_min
                    tot_pt_prev = tot_newpt_added

                    if disp:
                        print("New xI = ", x0I)
                        print("EI_min = ", ei_min)

                    # Prevent the correlation matrix being close to singular. No
                    # point allowed within the pescribed hypersphere of any
                    # existing point
                    rad = 0.5
                    for ii in range(len(x_i)):
                        dist = np.sum((x_i[ii] - x0I)**2)**0.5
                        if dist <= rad:
                            if disp:
                                print("Point already exists!")
                            ec2 = 1
                            break
                    x_i.append(x0I)
                    # x_i_hat.append(x0I_hat)

                else:
                    ec2 = 1
            else:
                ec2 = 1

            #------------------------------------------------------------------
            # Step 5: Check for termination
            #------------------------------------------------------------------

            c_start = c_end
            c_end += 1

            # # 1e-6 is the switchover from rel to abs.
            # if np.abs(best_obj)<= 1.0e-6:
            #     term = ei_tol_abs
            # else:
            #     term = np.max(np.array([np.abs(ei_tol_rel*best_obj), ei_tol_abs]))
            term  = np.abs(ei_tol_rel*best_obj_norm)
            if (not pre_opt and ei_max <= term) or ec2 == 1 or tot_newpt_added >= max_pt_lim:
                terminate = True
                if disp:
                    if ei_max <= term:
                        print("No Further improvement expected! Terminating algorithm.")
                    elif ec2 == 1:
                        print("No new point found that improves the surrogate. Terminating algorithm.")
                    elif tot_newpt_added >= max_pt_lim:
                        print("Maximum allowed sampling limit reached! Terminating algorithm.")

            pre_opt = False

        # Pull optimal parameters back into framework and re-run, so that
        # framework is left in the right final state
        for name, val in iteritems(best_int_design):
            if isinstance(val, _ByObjWrapper):
                self.set_desvar(name, val.val)
            else:
                self.set_desvar(name, val)
        for name, val in iteritems(best_cont_design):
            self.set_desvar(name, val)

        with self.root._dircontext:
            self.root.solve_nonlinear(metadata=self.metadata)

        if disp:
            print("\n===================Result Summary====================")
            print("The best objective: %0.4f" % best_obj)
            print("Total number of continuous minimization: %d" % len(x_i))
            #print("Total number of objective function evaluation: %d" % Tot_FunCount)
            print("Best Integer designs: ", best_int_design)
            print("Corresponding continuous designs: ", best_cont_design)
            print("=====================================================")<|MERGE_RESOLUTION|>--- conflicted
+++ resolved
@@ -222,10 +222,7 @@
         obj = []
         cons = {}
         best_int_design = {}
-<<<<<<< HEAD
-=======
         best_cont_design = {}
->>>>>>> f6718164
         for con in self.get_constraint_metadata():
             cons[con] = []
 
@@ -276,13 +273,8 @@
 
                     #Samples should be bounded in an unit hypercube [0,1]
                     x_i_0 = self.sampling[var][i_train, :]
-<<<<<<< HEAD
                     del_fac = 3.0
                     xx_i[i:j] = np.round(lower + x_i_0 * (upper - lower-del_fac))
-=======
-
-                    xx_i[i:j] = np.round(lower + x_i_0 * (upper - lower))
->>>>>>> f6718164
                     # xx_i_hat[i:j] = (xx_i[i:j] - lower)/(upper - lower)
                 x_i.append(xx_i)
                 # x_i_hat.append(xx_i_hat)
@@ -364,16 +356,13 @@
             if disp:
                 print('Elapsed Time:', time() - t0)
                 print("======================ContinuousOptimization-End=======================================")
-
+            exit()
             #------------------------------------------------------------------
             # Step 3: Build the surrogate models
             #------------------------------------------------------------------
             obj_surrogate = self.surrogate()
             obj_surrogate.use_snopt = True
-<<<<<<< HEAD
             print(x_i)
-=======
->>>>>>> f6718164
             obj_surrogate.train(x_i, obj, KPLS_status=True)
 
             obj_surrogate.y = obj
@@ -411,15 +400,8 @@
                         val_idx = max(val_u[:, j:j+1], val_l[:, j:j+1])
                     else:
                         val_idx = val[:, j:j+1]
-<<<<<<< HEAD
 
                     con_surr.train(x_i, val_idx, True)
-
-=======
-
-                    con_surr.train(x_i, val_idx, True)
-
->>>>>>> f6718164
                     con_surr.y = val_idx
                     con_surr._name = name
                     con_surr.lb_org = xI_lb
