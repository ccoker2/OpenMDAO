--- conflicted
+++ resolved
@@ -281,11 +281,6 @@
         # Prepare to optimize the initial sampling points
         else:
             best_obj = 1000.0
-<<<<<<< HEAD
-            # pre_opt = False
-=======
-            pre_opt = False
->>>>>>> b6248ebe
             n_train = self.sampling[self.i_dvs[0]].shape[0]
             c_start = 0
             c_end = n_train
@@ -339,16 +334,10 @@
                 t0 = time()
 
             for i_run in range(c_start, c_end):
-<<<<<<< HEAD
-                if disp:
-                    print("Optimizing for the given integer/discrete type design variables:", x_i[i_run])
-=======
-
                 if disp:
                     print('Optimizing for the given integer/discrete type design variables.',
                           x_i[i_run])
 
->>>>>>> b6248ebe
                 # Set Integer design variables
                 for var in self.i_dvs:
                     i, j = self.i_idx[var]
@@ -366,13 +355,7 @@
                 cont_opt.run(problem)
                 eflag_conopt = cont_opt.success
                 if disp:
-<<<<<<< HEAD
-                    print("Exit flag: ",eflag_conopt)
-                if not eflag_conopt:
-                    self.minlp.bad_samples.append(x_i[i_run])
-=======
                     print("Exit Flag:", eflag_conopt)
->>>>>>> b6248ebe
 
                 if not eflag_conopt:
                     self.minlp.bad_samples.append(x_i[i_run])
