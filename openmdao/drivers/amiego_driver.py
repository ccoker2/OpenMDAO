""" Driver for AMIEGO (A Mixed Integer Efficient Global Optimization).

This driver is based on the EGO-Like Framework (EGOLF) for the simultaneous
design-mission-allocation optimization problem. Handles
mixed-integer/discrete type design variables in a computationally efficient
manner and finds a near-global solution to the above MINLP/MDNLP problem.

Developed by Satadru Roy
Purdue University, West Lafayette, IN
July 2016
Implemented in OpenMDAO, Aug 2016, Kenneth T. Moore
"""

from __future__ import print_function
from copy import deepcopy

from six import iteritems
from six.moves import range

import numpy as np

from openmdao.core.driver import Driver
from openmdao.core.vec_wrapper import _ByObjWrapper
from openmdao.drivers.branch_and_bound import Branch_and_Bound
from openmdao.drivers.scipy_optimizer import ScipyOptimizer
from openmdao.surrogate_models.kriging import KrigingSurrogate
from openmdao.util.record_util import create_local_meta, update_local_meta


class AMIEGO_driver(Driver):
    """ Driver for AMIEGO (A Mixed Integer Efficient Global Optimization).
    This driver is based on the EGO-Like Framework (EGOLF) for the
    simultaneous design-mission-allocation optimization problem. It handles
    mixed-integer/discrete type design variables in a computationally
    efficient manner and finds a near-global solution to the above
    MINLP/MDNLP problem. The continuous optimization is handled by the
    optimizer slotted in self.cont_opt.

    AMIEGO_driver supports the following:
        integer_design_vars

    Options
    -------
    options['ei_tol_rel'] :  0.001
        Relative tolerance on the expected improvement.
    options['ei_tol_abs'] :  0.001
        Absolute tolerance on the expected improvement.
    options['max_infill_points'] : 10
        Ratio of maximum number of additional points to number of initial
        points.

    """

    def __init__(self):
        """Initialize the AMIEGO driver."""

        super(AMIEGO_driver, self).__init__()

        # What we support
        self.supports['inequality_constraints'] = True
        self.supports['equality_constraints'] = False
        self.supports['multiple_objectives'] = False
        self.supports['two_sided_constraints'] = False
        self.supports['active_set'] = False
        self.supports['linear_constraints'] = False
        self.supports['gradients'] = True
        self.supports['mixed_integer'] = True

        # Options
        opt = self.options
        opt.add_option('disp', True,
                       desc='Set to False to prevent printing of iteration '
                       'messages.')
        opt.add_option('ei_tol_rel', 0.001, lower=0.0,
                       desc='Relative tolerance on the expected improvement.')
        opt.add_option('ei_tol_abs', 0.001, lower=0.0,
                       desc='Absolute tolerance on the expected improvement.')
        opt.add_option('max_infill_points', 10, lower=1.0,
                       desc='Ratio of maximum number of additional points to number of initial points.')

        # The default continuous optimizer. User can slot a different one
        self.cont_opt = ScipyOptimizer()
        self.cont_opt.options['optimizer'] = 'SLSQP' #TODO Switch tp SNOPT

        # The default MINLP optimizer
        self.minlp = Branch_and_Bound()

        # Default surrogate. User can slot a modified one, but it essentially
        # has to provide what Kriging provides.
        self.surrogate = KrigingSurrogate

        self.c_dvs = []
        self.i_dvs = []
        self.i_size = 0
        self.i_idx = {}
        self.record_name = 'AMIEGO'

        # Initial Sampling
        # TODO: Somehow slot an object that generates this (LHC for example)
        self.sampling = {}

    def _setup(self):
        """  Initialize whatever we need."""
        super(AMIEGO_driver, self)._setup()
        cont_opt = self.cont_opt
        cont_opt._setup()
        cont_opt.record_name = self.record_name + ':' + cont_opt.record_name

        if 'disp' in cont_opt.options:
            cont_opt.options['disp'] = self.options['disp']

        minlp = self.minlp
        minlp._setup()
        minlp.record_name = self.record_name + ':' +  minlp.record_name
        minlp.standalone = False
        minlp.options['disp'] = self.options['disp']

        # Identify and size our design variables.
        j = 0
        for name, val in iteritems(self.get_desvars()):
            if isinstance(val, _ByObjWrapper):
                self.i_dvs.append(name)
                try:
                    i_size = len(np.asarray(val.val))
                except TypeError:
                    i_size = 1
                self.i_idx[name] = (j, j+i_size)
                j += i_size
            else:
                self.c_dvs.append(name)
        self.i_size = j

        # Lower and Upper bounds for integer desvars
        self.xI_lb = np.empty((self.i_size, ))
        self.xI_ub = np.empty((self.i_size, ))
        dv_dict = self._desvars
        for var in self.i_dvs:
            i, j = self.i_idx[var]
            self.xI_lb[i:j] = dv_dict[var]['lower']
            self.xI_ub[i:j] = dv_dict[var]['upper']

        # Continuous Optimization only gets continuous desvars
        for name in self.c_dvs:
            cont_opt._desvars[name] = self._desvars[name]

        # MINLP Optimization only gets discrete desvars
        for name in self.i_dvs:
            minlp._desvars[name] = self._desvars[name]

        # It should be perfectly okay to 'share' obj and con with the
        # sub-optimizers.
        cont_opt._cons = self._cons
        cont_opt._objs = self._objs
        minlp._cons = self._cons
        minlp._objs = self._objs

    def set_root(self, pathname, root):
        """ Sets the root Group of this driver.

        Args
        ----
        root : Group
            Our root Group.
        """
        super(AMIEGO_driver, self).set_root(pathname, root)
        self.cont_opt.set_root(pathname, root)
        self.minlp.set_root(pathname, root)

    def get_req_procs(self):
        """
        Returns
        -------
        tuple
            A tuple of the form (min_procs, max_procs), indicating the
            min and max processors usable by this `Driver`.
        """
        return self.minlp.get_req_procs()

    def run(self, problem):
        """Execute the AMIEGO driver.

        Args
        ----
        problem : `Problem`
            Our parent `Problem`.
        """
        n_i = self.i_size
        ei_tol_rel = self.options['ei_tol_rel']
        ei_tol_abs = self.options['ei_tol_abs']
        disp = self.options['disp']
        cont_opt = self.cont_opt
        minlp = self.minlp
        xI_lb = self.xI_lb
        xI_ub = self.xI_ub

        # Metadata Setup
        self.metadata = create_local_meta(None, self.record_name)
        self.iter_count = 0
        update_local_meta(self.metadata, (self.iter_count, ))

        #----------------------------------------------------------------------
        # Step 1: Generate a set of initial integer points
        # TODO: Use Latin Hypercube Sampling to generate the initial points
        # User supplied (in future use LHS). Provide num_xI+2 starting points
        #----------------------------------------------------------------------

        n_train = self.sampling[self.i_dvs[0]].shape[0]
        max_pt_lim = self.options['max_infill_points']*n_i

        # Since we need to add a new point every iteration, make these lists
        # for speed.
        x_i = []
        x_i_hat = []
        obj = []
        cons = {}
        for con in self.get_constraint_metadata():
            cons[con] = []
        c_start = 0
        c_end = n_train

        for i_train in range(n_train):

            xx_i = np.empty((self.i_size, ))
            # xx_i_hat = np.empty((self.i_size, ))
            for var in self.i_dvs:
                lower = self._desvars[var]['lower']
                upper = self._desvars[var]['upper']
                i, j = self.i_idx[var]
                x_i_0 = self.sampling[var][i_train, :] #Samples should be bounded in an unit hypercube [0,1]

                xx_i[i:j] = np.round(lower + x_i_0 * (upper - lower))
                # xx_i_hat[i:j] = (xx_i[i:j] - lower)/(upper - lower)
            x_i.append(xx_i)
            # x_i_hat.append(xx_i_hat)

        # Need to cache the continuous desvars so that we start each new
        # optimziation back at the original initial condition.
        xc_cache = {}
        desvars = cont_opt.get_desvars()
        for var, val in iteritems(desvars):
            xc_cache[var] = val.copy()

        ei_max = 1.0
        term = 0.0
        terminate = False
        tot_newpt_added = 0
        tot_pt_prev = 0
        best_obj = 1.0e99
        ec2 = 0

        # AMIEGO main loop
        while not terminate:
            self.iter_count += 1

            #------------------------------------------------------------------
            # Step 2: Perform the optimization w.r.t continuous design
            # variables
            #------------------------------------------------------------------

            if disp:
                print("======================ContinuousOptimization-Start=====================================")

            for i_run in range(c_start, c_end):

                # Set Integer design variables
                for var in self.i_dvs:
                    i, j = self.i_idx[var]
                    self.set_desvar(var, x_i[i_run][i:j])

                # Restore initial condition for continuous vars.
                for var, val in iteritems(xc_cache):
                    cont_opt.set_desvar(var, val)

                # Optimize continuous variables
                cont_opt.run(problem)
                cont_success = cont_opt.success

                # Get objectives and constraints (TODO)
                current_objs = self.get_objectives()
                obj_name = list(current_objs.keys())[0]
                current_obj = current_objs[obj_name].copy()
                obj.append(current_obj)
                for name, value in iteritems(self.get_constraints()):
                    cons[name].append(value.copy())

                # If best solution, save it
<<<<<<< HEAD
                if cont_success and current_obj < best_obj:
=======
                eflag_conopt = 1.0 #TODO remove this from here and obtain it from the continuous optimization run
                if current_obj < best_obj and eflag_conopt == 1.0:
>>>>>>> 6d482b5d
                    best_obj = current_obj
                    # Save integer and continuous DV
                    desvars = self.get_desvars()
                    best_int_design = {}
                    for name in self.i_dvs:
                        val = desvars[name]
                        if isinstance(val, _ByObjWrapper):
                            val = val.val
                        best_int_design[name] = val.copy()

                    best_cont_design = {}
                    for name in self.c_dvs:
                        best_cont_design[name] = desvars[name].copy()

            if disp:
                print("======================ContinuousOptimization-End=======================================")

            #------------------------------------------------------------------
            # Step 3: Build the surrogate models
            #------------------------------------------------------------------
            obj_surrogate = self.surrogate()
            obj_surrogate.use_snopt = True
            obj_surrogate.train(x_i, obj, True)

            obj_surrogate.y = obj
            obj_surrogate.lb_org = xI_lb
            obj_surrogate.ub_org = xI_ub
            obj_surrogate.lb = np.zeros((n_i))
            obj_surrogate.ub = np.zeros((n_i))
            best_obj_norm = (best_obj - obj_surrogate.Y_mean)/obj_surrogate.Y_std

            con_surrogate = []
            for name, val in iteritems(cons):
                val = np.array(val)

                # Note, Branch and Bound defines constraints to be violated
                # when positive, so we need to transform from OpenMDAO's
                # freeform.
                meta = self._cons[name]
                upper = meta['upper']
                lower = meta['lower']
                if lower is None:
                    val = val - upper
                else:
                    val = lower - val

                for j in range(val.shape[1]):
                    con_surr = self.surrogate()
                    con_surr.use_snopt = True

                    con_surr.train(x_i, val[:, j:j+1], True)

                    con_surr.y = val[:, j:j+1]
                    con_surr._name = name
                    con_surr.lb_org = xI_lb
                    con_surr.ub_org = xI_ub
                    con_surr.lb = np.zeros((n_i))
                    con_surr.ub = np.zeros((n_i))
                    con_surrogate.append(con_surr)

            if disp:
                print("\nSurrogate building of the objective is complete...")

            #------------------------------------------------------------------
            # Step 4: Maximize the expected improvement function to obtain an
            # integer infill point.
            #------------------------------------------------------------------

            if disp:
                print("EGOLF-Iter: %d" % self.iter_count)
                print("The best solution so far: yopt = %0.4f" % best_obj)

            tot_newpt_added += c_end - c_start
            if tot_newpt_added != tot_pt_prev:

                minlp.obj_surrogate = obj_surrogate
                minlp.con_surrogate = con_surrogate
                minlp.xI_lb = xI_lb
                minlp.xI_ub = xI_ub

                if disp:
                    print("======================MINLPBB-Start=====================================")
                minlp.run(problem)
                if disp:
                    print("======================MINLPBB-End=======================================")

                eflag_MINLPBB = minlp.eflag_MINLPBB
                x0I = minlp.xopt
                ei_min = minlp.fopt

                if disp:
                    print("Eflag = ", eflag_MINLPBB)

                if eflag_MINLPBB >= 1:

                    # x0I_hat = (x0I - xI_lb)/(xI_ub - xI_lb)

                    ei_max = -ei_min
                    tot_pt_prev = tot_newpt_added

                    if disp:
                        print("New xI = ", x0I)
                        print("EI_min = ", ei_min)

                    # Prevent the correlation matrix being close to singular. No
                    # point allowed within the pescribed hypersphere of any
                    # existing point
                    rad = 0.5
                    for ii in range(len(x_i)):
                        dist = np.sum((x_i[ii] - x0I)**2)**0.5
                        if dist <= rad:
                            if disp:
                                print("Point already exists!")
                            ec2 = 1
                            break
                    x_i.append(x0I)
                    # x_i_hat.append(x0I_hat)

                else:
                    ec2 = 1
            else:
                ec2 = 1

            #------------------------------------------------------------------
            # Step 5: Check for termination
            #------------------------------------------------------------------

            c_start = c_end
            c_end += 1

            # # 1e-6 is the switchover from rel to abs.
            # if np.abs(best_obj)<= 1.0e-6:
            #     term = ei_tol_abs
            # else:
            #     term = np.max(np.array([np.abs(ei_tol_rel*best_obj), ei_tol_abs]))
            term  = np.abs(ei_tol_rel*best_obj_norm)
            if ei_max <= term or ec2 == 1 or tot_newpt_added >= max_pt_lim:
                terminate = True
                if disp:
                    if ei_max <= term:
                        print("No Further improvement expected! Terminating algorithm.")
                    elif ec2 == 1:
                        print("No new point found that improves the surrogate. Terminating algorithm.")
                    elif tot_newpt_added >= max_pt_lim:
                        print("Maximum allowed sampling limit reached! Terminating algorithm.")

        # Pull optimal parameters back into framework and re-run, so that
        # framework is left in the right final state
        for name, val in iteritems(best_int_design):
            if isinstance(val, _ByObjWrapper):
                self.set_desvar(name, val.val)
            else:
                self.set_desvar(name, val)
        for name, val in iteritems(best_cont_design):
            self.set_desvar(name, val)

        with self.root._dircontext:
            self.root.solve_nonlinear(metadata=self.metadata)

        if disp:
            print("\n===================Result Summary====================")
            print("The best objective: %0.4f" % best_obj)
            print("Total number of continuous minimization: %d" % len(x_i))
            #print("Total number of objective function evaluation: %d" % Tot_FunCount)
            print("Best Integer designs: ", best_int_design)
            print("Corresponding continuous designs: ", best_cont_design)
            print("=====================================================")<|MERGE_RESOLUTION|>--- conflicted
+++ resolved
@@ -273,7 +273,7 @@
 
                 # Optimize continuous variables
                 cont_opt.run(problem)
-                cont_success = cont_opt.success
+                eflag_conopt = cont_opt.success
 
                 # Get objectives and constraints (TODO)
                 current_objs = self.get_objectives()
@@ -284,12 +284,7 @@
                     cons[name].append(value.copy())
 
                 # If best solution, save it
-<<<<<<< HEAD
-                if cont_success and current_obj < best_obj:
-=======
-                eflag_conopt = 1.0 #TODO remove this from here and obtain it from the continuous optimization run
-                if current_obj < best_obj and eflag_conopt == 1.0:
->>>>>>> 6d482b5d
+                if eflag_conopt and current_obj < best_obj:
                     best_obj = current_obj
                     # Save integer and continuous DV
                     desvars = self.get_desvars()
