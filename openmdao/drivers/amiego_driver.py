""" Driver for AMIEGO (A Mixed Integer Efficient Global Optimization).

This driver is based on the EGO-Like Framework (EGOLF) for the simultaneous
design-mission-allocation optimization problem. Handles
mixed-integer/discrete type design variables in a computationally efficient
manner and finds a near-global solution to the above MINLP/MDNLP problem.

Developed by Satadru Roy
Purdue University, West Lafayette, IN
July 2016
Implemented in OpenMDAO, Aug 2016, Kenneth T. Moore
"""

from __future__ import print_function
from copy import deepcopy
from itertools import chain
from time import time

from six import iteritems
from six.moves import range

import numpy as np

from openmdao.core.driver import Driver
from openmdao.core.vec_wrapper import _ByObjWrapper
from openmdao.drivers.branch_and_bound import Branch_and_Bound
from openmdao.drivers.scipy_optimizer import ScipyOptimizer
from openmdao.surrogate_models.kriging import KrigingSurrogate
from openmdao.util.record_util import create_local_meta, update_local_meta


class AMIEGO_driver(Driver):
    """ Driver for AMIEGO (A Mixed Integer Efficient Global Optimization).
    This driver is based on the EGO-Like Framework (EGOLF) for the
    simultaneous design-mission-allocation optimization problem. It handles
    mixed-integer/discrete type design variables in a computationally
    efficient manner and finds a near-global solution to the above
    MINLP/MDNLP problem. The continuous optimization is handled by the
    optimizer slotted in self.cont_opt.

    AMIEGO_driver supports the following:
        integer_design_vars

    Options
    -------
    options['ei_tol_rel'] :  0.001
        Relative tolerance on the expected improvement.
    options['ei_tol_abs'] :  0.001
        Absolute tolerance on the expected improvement.
    options['max_infill_points'] : 10
        Ratio of maximum number of additional points to number of initial
        points.

    """

    def __init__(self):
        """Initialize the AMIEGO driver."""

        super(AMIEGO_driver, self).__init__()

        # What we support
        self.supports['inequality_constraints'] = True
        self.supports['equality_constraints'] = False
        self.supports['multiple_objectives'] = False
        self.supports['active_set'] = False
        self.supports['linear_constraints'] = False
        self.supports['gradients'] = True
        self.supports['mixed_integer'] = True

        # TODO - I started working on this, but needs tests and a bug fix
        self.supports['two_sided_constraints'] = False

        # Options
        opt = self.options
        opt.add_option('disp', True,
                       desc='Set to False to prevent printing of iteration '
                       'messages.')
        opt.add_option('ei_tol_rel', 0.001, lower=0.0,
                       desc='Relative tolerance on the expected improvement.')
        opt.add_option('ei_tol_abs', 0.001, lower=0.0,
                       desc='Absolute tolerance on the expected improvement.')
        opt.add_option('max_infill_points', 10, lower=1.0,
                       desc='Ratio of maximum number of additional points to number of initial points.')

        # The default continuous optimizer. User can slot a different one
        self.cont_opt = ScipyOptimizer()
        self.cont_opt.options['optimizer'] = 'SLSQP' #TODO Switch tp SNOPT

        # The default MINLP optimizer
        self.minlp = Branch_and_Bound()

        # Default surrogate. User can slot a modified one, but it essentially
        # has to provide what Kriging provides.
        self.surrogate = KrigingSurrogate

        self.c_dvs = []
        self.i_dvs = []
        self.i_size = 0
        self.i_idx = {}
        self.record_name = 'AMIEGO'

        # Initial Sampling
        # TODO: Somehow slot an object that generates this (LHC for example)
        self.sampling = {}

        # User can pre-load these to skip initial continuous optimization
        # in favor of pre-optimized points.
        # NOTE: when running in this mode, everything comes in as lists.
        self.obj_sampling = None
        self.con_sampling = None

    def _setup(self):
        """  Initialize whatever we need."""
        super(AMIEGO_driver, self)._setup()
        cont_opt = self.cont_opt
        cont_opt._setup()
        cont_opt.record_name = self.record_name + ':' + cont_opt.record_name
        cont_opt.dv_conversions = self.dv_conversions
        cont_opt.fn_conversions = self.fn_conversions

        if 'disp' in cont_opt.options:
            cont_opt.options['disp'] = self.options['disp']

        minlp = self.minlp
        minlp._setup()
        minlp.record_name = self.record_name + ':' +  minlp.record_name
        minlp.standalone = False
        minlp.options['disp'] = self.options['disp']

        # Identify and size our design variables.
        j = 0
        for name, val in iteritems(self.get_desvars()):
            if isinstance(val, _ByObjWrapper):
                self.i_dvs.append(name)
                try:
                    i_size = len(np.asarray(val.val))
                except TypeError:
                    i_size = 1
                self.i_idx[name] = (j, j+i_size)
                j += i_size
            else:
                self.c_dvs.append(name)
        self.i_size = j

        # Lower and Upper bounds for integer desvars
        self.xI_lb = np.empty((self.i_size, ))
        self.xI_ub = np.empty((self.i_size, ))
        dv_dict = self._desvars
        for var in self.i_dvs:
            i, j = self.i_idx[var]
            self.xI_lb[i:j] = dv_dict[var]['lower']
            self.xI_ub[i:j] = dv_dict[var]['upper']

        # Continuous Optimization only gets continuous desvars
        for name in self.c_dvs:
            cont_opt._desvars[name] = self._desvars[name]

        # MINLP Optimization only gets discrete desvars
        for name in self.i_dvs:
            minlp._desvars[name] = self._desvars[name]

        # It should be perfectly okay to 'share' obj and con with the
        # MINLP optimizers.
        minlp._cons = self._cons
        minlp._objs = self._objs

        # Continuous optimizer is allowed to have some of its own
        # constraints, which have already been specified by user.
        #cont_opt._cons = self._cons
        cont_opt._objs = self._objs
        for name, con in iteritems(self._cons):
            cont_opt._cons[name] = con

    def set_root(self, pathname, root):
        """ Sets the root Group of this driver.

        Args
        ----
        root : Group
            Our root Group.
        """
        super(AMIEGO_driver, self).set_root(pathname, root)
        self.cont_opt.set_root(pathname, root)
        self.minlp.set_root(pathname, root)

    def outputs_of_interest(self):
        """ Note: We need to also calculate relevance for constraints in the
        cont_opt slot.

        Returns
        -------
        list of tuples of str
            The list of constraints and objectives, organized into tuples
            according to previously defined VOI groups.
        """
        all_cons = self._cons.copy()
        for name, con in iteritems(self.cont_opt._cons):
            all_cons[name] = con

        return self._of_interest(list(chain(self._objs, all_cons)))

    def get_req_procs(self):
        """
        Returns
        -------
        tuple
            A tuple of the form (min_procs, max_procs), indicating the
            min and max processors usable by this `Driver`.
        """
        return self.minlp.get_req_procs()

    def run(self, problem):
        """Execute the AMIEGO driver.

        Args
        ----
        problem : `Problem`
            Our parent `Problem`.
        """
        n_i = self.i_size
        ei_tol_rel = self.options['ei_tol_rel']
        ei_tol_abs = self.options['ei_tol_abs']
        disp = self.options['disp']
        cont_opt = self.cont_opt
        minlp = self.minlp
        xI_lb = self.xI_lb
        xI_ub = self.xI_ub

        # Metadata Setup
        self.metadata = create_local_meta(None, self.record_name)
        self.iter_count = 0
        update_local_meta(self.metadata, (self.iter_count, ))

        #----------------------------------------------------------------------
        # Step 1: Generate a set of initial integer points
        # TODO: Use Latin Hypercube Sampling to generate the initial points
        # User supplied (in future use LHS). Provide num_xI+2 starting points
        #----------------------------------------------------------------------

        max_pt_lim = self.options['max_infill_points']*n_i

        # Since we need to add a new point every iteration, make these lists
        # for speed.
        x_i = []
        x_i_hat = []
        obj = []
        cons = {}
        best_int_design = {}
        best_cont_design = {}
        for con in self.get_constraint_metadata():
            cons[con] = []

        # Start with pre-optimized samples
        if self.obj_sampling:
            n_train = len(self.sampling[self.i_dvs[0]])
            c_start = c_end = n_train

            for i_train in range(n_train):

                xx_i = np.empty((self.i_size, ))
                for var in self.i_dvs:
                    i, j = self.i_idx[var]
                    xx_i[i:j] = self.sampling[var][i_train]

                    # Save the best design too (see below)
                    if i_train == 0:
                        best_int_design[var] = self.sampling[var][i_train]

                x_i.append(xx_i)

            current_objs = self.get_objectives()
            obj_name = list(current_objs.keys())[0]
            obj = self.obj_sampling[obj_name]
            cons = self.con_sampling

            # Satadru's suggestion is that we start with the first point as
            # the best obj.
            best_obj = obj[0].copy()

        # Prepare to optimize the initial sampling points
        else:
            best_obj = 1000.0
<<<<<<< HEAD
=======

            pre_opt = False
>>>>>>> 51e8418b
            n_train = self.sampling[self.i_dvs[0]].shape[0]
            c_start = 0
            c_end = n_train

            for i_train in range(n_train):

                xx_i = np.empty((self.i_size, ))
                # xx_i_hat = np.empty((self.i_size, ))
                for var in self.i_dvs:
                    #lower = self._desvars[var]['lower']
                    #upper = self._desvars[var]['upper']
                    i, j = self.i_idx[var]

                    #Samples should be bounded in an unit hypercube [0,1]
                    x_i_0 = self.sampling[var][i_train, :]

                    # Now, we are no longer normalizing the integer inputs. So
                    # the integer design variables are in the original design
                    # space.
                    #xx_i[i:j] = np.round(lower + x_i_0 * (upper - lower))
                    xx_i[i:j] = x_i_0
                    # xx_i_hat[i:j] = (xx_i[i:j] - lower)/(upper - lower)
                x_i.append(xx_i)
                # x_i_hat.append(xx_i_hat)

        # Need to cache the continuous desvars so that we start each new
        # optimization back at the original initial condition.
        xc_cache = {}
        desvars = cont_opt.get_desvars()
        for var, val in iteritems(desvars):
            xc_cache[var] = val.copy()

        ei_max = 1.0
        term = 0.0
        terminate = False
        tot_newpt_added = 0
        tot_pt_prev = 0
        ec2 = 0

        # AMIEGO main loop
        while not terminate:
            self.iter_count += 1

            #------------------------------------------------------------------
            # Step 2: Perform the optimization w.r.t continuous design
            # variables
            #------------------------------------------------------------------

            if disp:
                print("======================ContinuousOptimization-Start=====================================")
                t0 = time()

            for i_run in range(c_start, c_end):

                if disp:
                    print('Optimizing for the given integer/discrete type design variables.',
                          x_i[i_run])

                # Set Integer design variables
                for var in self.i_dvs:
                    i, j = self.i_idx[var]
                    self.set_desvar(var, x_i[i_run][i:j])

                # Restore initial condition for continuous vars.
                for var, val in iteritems(xc_cache):
                    cont_opt.set_desvar(var, val)

                # If we are doing any prescreening, we need to attach the
                # list of integer desvars to the cont_opt
                cont_opt.trip = x_i[i_run]

                # Optimize continuous variables
                cont_opt.run(problem)
                eflag_conopt = cont_opt.success
                if disp:
                    print("Exit Flag:", eflag_conopt)

                if not eflag_conopt:
                    self.minlp.bad_samples.append(x_i[i_run])

                # Get objectives and constraints (TODO)
                current_objs = self.get_objectives()
                obj_name = list(current_objs.keys())[0]
                current_obj = current_objs[obj_name].copy()
                obj.append(current_obj)
                for name, value in iteritems(self.get_constraints()):
                    cons[name].append(value.copy())
                # If best solution, save it
                if eflag_conopt and current_obj < best_obj:
                    best_obj = current_obj
                    # Save integer and continuous DV
                    desvars = self.get_desvars()

                    for name in self.i_dvs:
                        val = desvars[name]
                        if isinstance(val, _ByObjWrapper):
                            val = val.val
                        best_int_design[name] = val.copy()

                    for name in self.c_dvs:
                        best_cont_design[name] = desvars[name].copy()

            if disp:
                print('Elapsed Time:', time() - t0)
                print("======================ContinuousOptimization-End=======================================")
            # exit()

            #------------------------------------------------------------------
            # Step 3: Build the surrogate models
            #------------------------------------------------------------------
            obj_surrogate = self.surrogate()
            obj_surrogate.comm = problem.root.comm
            obj_surrogate.use_snopt = True
            print(x_i)
            obj_surrogate.train(x_i, obj, KPLS_status=True)

            obj_surrogate.y = obj
            obj_surrogate.lb_org = xI_lb
            obj_surrogate.ub_org = xI_ub
            obj_surrogate.lb = np.zeros((n_i))
            obj_surrogate.ub = np.zeros((n_i))
            best_obj_norm = (best_obj - obj_surrogate.Y_mean)/obj_surrogate.Y_std

            con_surrogate = []
            for name, val in iteritems(cons):
                val = np.array(val)

                # Note, Branch and Bound defines constraints to be violated
                # when positive, so we need to transform from OpenMDAO's
                # freeform.
                meta = self._cons[name]
                upper = meta['upper']
                lower = meta['lower']
                double_sided = False
                if lower is None:
                    val = val - upper
                elif upper is None:
                    val = lower - val
                else:
                    double_sided = True
                    val_u = val - upper
                    val_l = lower - val

                for j in range(val.shape[1]):
                    con_surr = self.surrogate()
                    con_surr.comm = problem.root.comm
                    con_surr.use_snopt = True

                    if double_sided:
                        val_idx = max(val_u[:, j:j+1], val_l[:, j:j+1])
                    else:
                        val_idx = val[:, j:j+1]

                    con_surr.train(x_i, val_idx, True)
                    con_surr.y = val_idx
                    con_surr._name = name
                    con_surr.lb_org = xI_lb
                    con_surr.ub_org = xI_ub
                    con_surr.lb = np.zeros((n_i))
                    con_surr.ub = np.zeros((n_i))
                    con_surrogate.append(con_surr)

            if disp:
                print("\nSurrogate building of the objective and constraints is complete...")
                print('Elapsed Time:', time() - t0)

            #------------------------------------------------------------------
            # Step 4: Maximize the expected improvement function to obtain an
            # integer infill point.
            #------------------------------------------------------------------

            if disp:
                print("EGOLF-Iter: %d" % self.iter_count)
                print("The best solution so far: yopt = %0.4f" % best_obj)

            tot_newpt_added += c_end - c_start
            if tot_newpt_added != tot_pt_prev:

                minlp.obj_surrogate = obj_surrogate
                minlp.con_surrogate = con_surrogate
                minlp.xI_lb = xI_lb
                minlp.xI_ub = xI_ub

                if disp:
                    t0 = time()
                    print("======================MINLPBB-Start=====================================")
                minlp.run(problem)
                if disp:
                    print('Elapsed Time:', time() - t0)
                    print("======================MINLPBB-End=======================================")

                eflag_MINLPBB = minlp.eflag_MINLPBB
                x0I = minlp.xopt
                ei_min = minlp.fopt

                if disp:
                    print("Eflag = ", eflag_MINLPBB)

                if eflag_MINLPBB >= 1:

                    # x0I_hat = (x0I - xI_lb)/(xI_ub - xI_lb)

                    ei_max = -ei_min
                    tot_pt_prev = tot_newpt_added

                    if disp:
                        print("New xI = ", x0I)
                        print("EI_min = ", ei_min)

                    # Prevent the correlation matrix being close to singular. No
                    # point allowed within the pescribed hypersphere of any
                    # existing point
                    rad = 0.5
                    for ii in range(len(x_i)):
                        dist = np.sum((x_i[ii] - x0I)**2)**0.5
                        if dist <= rad:
                            if disp:
                                print("Point already exists!")
                            ec2 = 1
                            break
                    x_i.append(x0I)
                    # x_i_hat.append(x0I_hat)

                else:
                    ec2 = 1
            else:
                ec2 = 1

            #------------------------------------------------------------------
            # Step 5: Check for termination
            #------------------------------------------------------------------

            c_start = c_end
            c_end += 1

            # # 1e-6 is the switchover from rel to abs.
            # if np.abs(best_obj)<= 1.0e-6:
            #     term = ei_tol_abs
            # else:
            #     term = np.max(np.array([np.abs(ei_tol_rel*best_obj), ei_tol_abs]))
            term  = np.abs(ei_tol_rel*best_obj_norm)
            if (ei_max <= term) or ec2 == 1 or tot_newpt_added >= max_pt_lim:
                terminate = True
                if disp:
                    if ei_max <= term:
                        print("No Further improvement expected! Terminating algorithm.")
                    elif ec2 == 1:
                        print("No new point found that improves the surrogate. Terminating algorithm.")
                    elif tot_newpt_added >= max_pt_lim:
                        print("Maximum allowed sampling limit reached! Terminating algorithm.")

<<<<<<< HEAD
=======
            pre_opt = False

>>>>>>> 51e8418b
        # Pull optimal parameters back into framework and re-run, so that
        # framework is left in the right final state
        for name, val in iteritems(best_int_design):
            if isinstance(val, _ByObjWrapper):
                self.set_desvar(name, val.val)
            else:
                self.set_desvar(name, val)
        for name, val in iteritems(best_cont_design):
            self.set_desvar(name, val)

        with self.root._dircontext:
            self.root.solve_nonlinear(metadata=self.metadata)

        if disp:
            print("\n===================Result Summary====================")
            print("The best objective: %0.4f" % best_obj)
            print("Total number of continuous minimization: %d" % len(x_i))
            #print("Total number of objective function evaluation: %d" % Tot_FunCount)
            print("Best Integer designs: ", best_int_design)
            print("Corresponding continuous designs: ", best_cont_design)
            print("=====================================================")<|MERGE_RESOLUTION|>--- conflicted
+++ resolved
@@ -280,11 +280,8 @@
         # Prepare to optimize the initial sampling points
         else:
             best_obj = 1000.0
-<<<<<<< HEAD
-=======
-
             pre_opt = False
->>>>>>> 51e8418b
+
             n_train = self.sampling[self.i_dvs[0]].shape[0]
             c_start = 0
             c_end = n_train
@@ -536,11 +533,8 @@
                     elif tot_newpt_added >= max_pt_lim:
                         print("Maximum allowed sampling limit reached! Terminating algorithm.")
 
-<<<<<<< HEAD
-=======
             pre_opt = False
 
->>>>>>> 51e8418b
         # Pull optimal parameters back into framework and re-run, so that
         # framework is left in the right final state
         for name, val in iteritems(best_int_design):
