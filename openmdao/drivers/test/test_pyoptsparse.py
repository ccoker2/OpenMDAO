""" Testing pyoptsparse SNOPT."""

from pprint import pformat
import unittest

import numpy as np

from openmdao.components.paramcomp import ParamComp
from openmdao.components.execcomp import ExecComp
from openmdao.core.group import Group
from openmdao.core.problem import Problem
from openmdao.test.paraboloid import Paraboloid
from openmdao.test.simplecomps import SimpleArrayComp, ArrayComp2D
from openmdao.test.testutil import assert_rel_error

SKIP = False
try:
    from openmdao.drivers.pyoptsparse_driver import pyOptSparseDriver
except ImportError:
    # Just so python can parse this file.
    from openmdao.core.driver import Driver
    pyOptSparseDriver = Driver
    SKIP = True


class TestPyoptSparse(unittest.TestCase):

    def setUp(self):
        if SKIP is True:
            raise unittest.SkipTest

    def test_simple_paraboloid(self):

        top = Problem()
        root = top.root = Group()

        root.add('p1', ParamComp('x', 50.0), promotes=['*'])
        root.add('p2', ParamComp('y', 50.0), promotes=['*'])
        root.add('comp', Paraboloid(), promotes=['*'])
        root.add('con', ExecComp('c = 15.0 - x + y'), promotes=['*'])

        top.driver = pyOptSparseDriver()
        top.driver.add_param('x', low=-50.0, high=50.0)
        top.driver.add_param('y', low=-50.0, high=50.0)

        top.driver.add_objective('f_xy')
        top.driver.add_constraint('c')

        top.setup()
        top.run()

        # Minimum should be at (7.166667, -7.833334)
        assert_rel_error(self, top['x'], 7.16667, 1e-6)
        assert_rel_error(self, top['y'], -7.833334, 1e-6)

    def test_simple_paraboloid_equality(self):

        top = Problem()
        root = top.root = Group()

        root.add('p1', ParamComp('x', 50.0), promotes=['*'])
        root.add('p2', ParamComp('y', 50.0), promotes=['*'])
        root.add('comp', Paraboloid(), promotes=['*'])
        root.add('con', ExecComp('c = 15.0 - x + y'), promotes=['*'])

        top.driver = pyOptSparseDriver()
        top.driver.add_param('x', low=-50.0, high=50.0)
        top.driver.add_param('y', low=-50.0, high=50.0)

        top.driver.add_objective('f_xy')
        top.driver.add_constraint('c', ctype='ineq')

        top.setup()
        top.run()

        # Minimum should be at (7.166667, -7.833334)
        assert_rel_error(self, top['x'], 7.16667, 1e-6)
        assert_rel_error(self, top['y'], -7.833334, 1e-6)

    def test_simple_array_comp(self):

        top = Problem()
        root = top.root = Group()

        root.add('p1', ParamComp('x', np.zeros([2])), promotes=['*'])
        root.add('comp', SimpleArrayComp(), promotes=['*'])
        root.add('con', ExecComp('c = y - 20.0', c=np.array([0.0, 0.0]), y=np.array([0.0, 0.0])), promotes=['*'])
        root.add('obj', ExecComp('o = y[0]', y=np.array([0.0, 0.0])), promotes=['*'])

        top.driver = pyOptSparseDriver()
        top.driver.add_param('x', low=-50.0, high=50.0)

        top.driver.add_objective('o')
        top.driver.add_constraint('c', ctype='eq')

        top.setup()
        top.run()

        obj = top['o']
        assert_rel_error(self, obj, 20.0, 1e-6)

    def test_simple_array_comp2D(self):

        top = Problem()
        root = top.root = Group()

        root.add('p1', ParamComp('x', np.zeros((2, 2))), promotes=['*'])
        root.add('comp', ArrayComp2D(), promotes=['*'])
        root.add('con', ExecComp('c = y - 20.0', c=np.zeros((2, 2)), y=np.zeros((2, 2))), promotes=['*'])
        root.add('obj', ExecComp('o = y[0, 0]', y=np.zeros((2, 2))), promotes=['*'])

        top.driver = pyOptSparseDriver()
        top.driver.add_param('x', low=-50.0, high=50.0)

        top.driver.add_objective('o')
        top.driver.add_constraint('c', ctype='eq')

        top.setup()
        top.run()

        obj = top['o']
        assert_rel_error(self, obj, 20.0, 1e-6)

    def test_simple_array_comp2D_array_lo_hi(self):

        top = Problem()
        root = top.root = Group()

        root.add('p1', ParamComp('x', np.zeros((2, 2))), promotes=['*'])
        root.add('comp', ArrayComp2D(), promotes=['*'])
        root.add('con', ExecComp('c = y - 20.0', c=np.zeros((2, 2)), y=np.zeros((2, 2))), promotes=['*'])
        root.add('obj', ExecComp('o = y[0, 0]', y=np.zeros((2, 2))), promotes=['*'])

        top.driver = pyOptSparseDriver()
        top.driver.add_param('x', low=-50.0*np.ones((2, 2)), high=50.0*np.ones((2, 2)))

        top.driver.add_objective('o')
        top.driver.add_constraint('c', ctype='eq')

        top.setup()
        top.run()

        obj = top['o']
        assert_rel_error(self, obj, 20.0, 1e-6)

    def test_fan_out(self):

        top = Problem()
        root = top.root = Group()

        root.add('p1', ParamComp('x', 1.0))
        root.add('p2', ParamComp('x', 1.0))

        root.add('comp1', ExecComp('y = 3.0*x'))
        root.add('comp2', ExecComp('y = 5.0*x'))

        root.add('obj', ExecComp('o = i1 + i2'))
        root.add('con1', ExecComp('c = 15.0 - x'))
        root.add('con2', ExecComp('c = 15.0 - x'))

        # hook up non explicitly
        root.connect('p1.x', 'comp1.x')
        root.connect('p2.x', 'comp2.x')
        root.connect('comp1.y', 'obj.i1')
        root.connect('comp2.y', 'obj.i2')
        root.connect('comp1.y', 'con1.x')
        root.connect('comp2.y', 'con2.x')

        top.driver = pyOptSparseDriver()
        top.driver.add_param('p1.x', low=-50.0, high=50.0)
        top.driver.add_param('p2.x', low=-50.0, high=50.0)
        top.driver.add_objective('obj.o')
        top.driver.add_constraint('con1.c', ctype='eq')
        top.driver.add_constraint('con2.c', ctype='eq')

        top.setup()
        top.run()

<<<<<<< HEAD
        print top['obj.o']
        print top['con1.c']
        print top['con2.c']
        obj = top['obj.o']
        assert_rel_error(self, obj, 30.0, 1e-6)
=======
        print(top['obj.o'])
        print(top['con1.c'])
        print(top['con2.c'])

>>>>>>> 8f2f9630

if __name__ == "__main__":
    unittest.main()<|MERGE_RESOLUTION|>--- conflicted
+++ resolved
@@ -176,18 +176,14 @@
         top.setup()
         top.run()
 
-<<<<<<< HEAD
-        print top['obj.o']
-        print top['con1.c']
-        print top['con2.c']
         obj = top['obj.o']
         assert_rel_error(self, obj, 30.0, 1e-6)
-=======
-        print(top['obj.o'])
-        print(top['con1.c'])
-        print(top['con2.c'])
 
->>>>>>> 8f2f9630
+        # Verify that pyOpt has the correct wrt names
+        con1 = top.driver.pyOpt_solution.constraints['con1.c']
+        self.assertEqual(con1.wrt, ['p1.x'])
+        con2 = top.driver.pyOpt_solution.constraints['con2.c']
+        self.assertEqual(con2.wrt, ['p2.x'])
 
 if __name__ == "__main__":
     unittest.main()