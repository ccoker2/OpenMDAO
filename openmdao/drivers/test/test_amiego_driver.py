--- conflicted
+++ resolved
@@ -34,11 +34,7 @@
 
         prob.driver.add_objective('f')
 
-<<<<<<< HEAD
-        prob.driver.sampling = {'xI' : np.array([[0.0], [.33], [.66]])}
-=======
-        prob.driver.sampling = {'xI' : np.array([[0.0], [.33], [0.66]])}
->>>>>>> 3ee93ad9
+        prob.driver.sampling = {'xI' : np.array([[0.0], [0.33], [0.66]])}
 
         prob.setup(check=False)
         prob.run()
