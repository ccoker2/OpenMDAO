--- conflicted
+++ resolved
@@ -831,25 +831,6 @@
 
             f = conNegEI + P
 
-<<<<<<< HEAD
-            # # START OF RADIAL PENALIZATION ADDENDUM
-            # pfactor = self.options['penalty_factor']
-            # width = self.options['penalty_width']
-            # for xbad in self.bad_samples:
-            #     f += pfactor * np.sum(np.exp(-1./width**2 * (xbad - xval)**2))
-            # # END OF RADIAL PENALIZATION ADDENDUM
-=======
-            # START OF RADIAL PENALIZATION ADDENDUM
-            pfactor = self.options['penalty_factor']
-            width = self.options['penalty_width']
-            if pfactor != 0:
-                for xbad in self.bad_samples:
-                    xbad_norm = (xbad - obj_surrogate.X_mean.flatten())/obj_surrogate.X_std.flatten()
-                    f += pfactor * np.sum(np.exp(-1./width**2 * (xbad_norm - xval)**2))
-            # END OF RADIAL PENALIZATION ADDENDUM
-
->>>>>>> 6e316c8f
-        #print(xI, f)
         return f
 
     def maximize_S(self, x_comL, x_comU, Ain_hat, bin_hat, surrogate):
