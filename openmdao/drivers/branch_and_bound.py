""" Class definition for the Branch_and_Bound driver. This driver can be run
standalone or plugged into the AMIEGO driver.

This is the branch and bound algorithm that maximizes the constrained
expected improvement function and returns an integer infill point. The
algorithm uses the relaxation techniques proposed by Jones et.al. on their
paper on EGO,1998. This enables the algorithm to use any gradient-based
approach to obtain a global solution. Also, to satisfy the integer
constraints, a new branching scheme has been implemented.

Developed by Satadru Roy
School of Aeronautics & Astronautics
Purdue University, West Lafayette, IN 47906
July, 2016
Implemented in OpenMDAO, Aug 2016, Kenneth T. Moore
"""

# from __future__ import print_function

from collections import OrderedDict
from six import iteritems
from six.moves import range
from random import uniform

import numpy as np
from scipy.optimize import minimize
from scipy.special import erf

from openmdao.core.driver import Driver
from openmdao.surrogate_models.kriging import KrigingSurrogate
from openmdao.test.util import set_pyoptsparse_opt
from openmdao.util.record_util import create_local_meta, update_local_meta

# check that pyoptsparse is installed
# if it is, try to use SNOPT but fall back to SLSQP
OPT, OPTIMIZER = set_pyoptsparse_opt('SNOPT')


def snopt_opt(objfun, desvar, lb, ub, ncon, title=None, options=None,
              sens=None, jac=None):
    """ Wrapper function for running a SNOPT optimization through
    pyoptsparse."""

    if OPTIMIZER:
        from pyoptsparse import Optimization
    else:
        raise(RuntimeError, 'Need pyoptsparse to run the SNOPT sub optimizer.')

    opt_prob = Optimization(title, objfun)

    ndv = len(desvar)

    opt_prob.addVarGroup('x', ndv, type='c', value=desvar.flatten(), lower=lb.flatten(),
                         upper=ub.flatten())
    opt_prob.addConGroup('con', ncon, upper=np.zeros((ncon)))#, linear=True, wrt='x',
                         #jac={'x' : jac})
    opt_prob.addObj('obj')

    # Fall back on SLSQP if SNOPT isn't there
    _tmp = __import__('pyoptsparse', globals(), locals(), [OPTIMIZER], 0)
    opt = getattr(_tmp, OPTIMIZER)()


    if options:
        for name, value in iteritems(options):
            opt.setOption(name, value)

    opt.setOption('Major iterations limit', 100)
    opt.setOption('Verify level', -1)
    opt.setOption('iSumm', 0)
    #opt.setOption('iPrint', 0)

    sol = opt(opt_prob, sens=sens, sensStep=1.0e-6)
    #print(sol)

    x = sol.getDVs()['x']
    f = sol.objectives['obj'].value
    success_flag = sol.optInform['value'] < 2

    return x, f, success_flag


class Branch_and_Bound(Driver):
    """ Class definition for the Branch_and_Bound driver. This driver can be run
    standalone or plugged into the AMIEGO driver.

    This is the branch and bound algorithm that maximizes the constrained
    expected improvement function and returns an integer infill point. The
    algorithm uses the relaxation techniques proposed by Jones et.al. on
    their paper on EGO,1998. This enables the algorithm to use any
    gradient-based approach to obtain a global solution. Also, to satisfy the
    integer constraints, a new branching scheme has been implemented.
    """

    def __init__(self):
        """Initialize the Branch_and_Bound driver."""

        super(Branch_and_Bound, self).__init__()

        # What we support
        self.supports['inequality_constraints'] = True
        self.supports['equality_constraints'] = False
        self.supports['multiple_objectives'] = False
        self.supports['two_sided_constraints'] = False
        self.supports['active_set'] = False
        self.supports['linear_constraints'] = False
        self.supports['gradients'] = False
        self.supports['mixed_integer'] = False

        # Default surrogate. User can slot a modified one, but it essentially
        # has to provide what Kriging provides.
        self.surrogate = KrigingSurrogate

        # TODO: is 1e-3 the right and best value for ftol?

        # Options
        opt = self.options
        opt.add_option('active_tol', 1.0e-6, lower=0.0,
                       desc='Tolerance (2-norm) for triggering active set '
                       'reduction.')
        opt.add_option('atol', 1.0e-6, lower=0.0,
                       desc='Absolute tolerance (inf-norm) of upper minus '
                       'lower bound for termination.')
        opt.add_option('con_tol', 1.0e-6, lower=0.0,
                       desc='Constraint thickness.')
        opt.add_option('concave_EI', False,
                       desc='Set to True to apply a transformation to make the '
                       'objective function concave.')
        opt.add_option('disp', True,
                       desc='Set to False to prevent printing of iteration '
                       'messages.')
        opt.add_option('ftol', 1.0e-4, lower=0.0,
                       desc='Absolute tolerance for sub-optimizations.')
        opt.add_option('integer_tol', 1.0e-6, lower=0.0,
                       desc='Integer Rounding Tolerance.')
        opt.add_option('use_surrogate', False,
                       desc='Use surrogate model for the optimization. Training '
                       'data must be supplied.')
        opt.add_option('local_search', False,
                        desc='Set to True if local search needs to be performed '
                        'in step 2.')

        # Initial Sampling
        # TODO: Somehow slot an object that generates this (LHC for example)
        self.sampling = {}

        self.dvs = []
        self.size = 0
        self.idx_cache = {}
        self.obj_surrogate = None
        self.con_surrogate = []
        self.record_name = 'B&B'
        self.con_cache = None

        # Set to True if we have found a minimum.
        self.eflag_MINLPBB = False

        self.xopt = None
        self.fopt = None

        # When this is slotted into AMIEGO, this will be set to False.
        self.standalone = True

        # Switch between pyoptsparse and scipy/slsqp
        self.pyopt = True

        # Declare stuff we need to pass to objective callback functions
        self.current_surr = None

    def _setup(self):
        """  Initialize whatever we need."""
        super(Branch_and_Bound, self)._setup()

        # Size our design variables.
        j = 0
        for name, val in iteritems(self.get_desvars()):
            self.dvs.append(name)
            try:
                size = len(np.asarray(val.val))
            except TypeError:
                size = 1
            self.idx_cache[name] = (j, j+size)
            j += size
        self.size = j

        # Lower and Upper bounds
        self.xI_lb = np.empty((self.size))
        self.xI_ub = np.empty((self.size))
        dv_dict = self._desvars
        for var in self.dvs:
            i, j = self.idx_cache[var]
            self.xI_lb[i:j] = dv_dict[var]['lower']
            self.xI_ub[i:j] = dv_dict[var]['upper']

    def _do_local_search(self, xL_iter, xU_iter, floc_iter, xloc_iter, active_tol):
        if np.abs(floc_iter) > active_tol: #Perform at non-flat starting point
            #--------------------------------------------------------------
            #Step 2: Obtain a local solution
            #--------------------------------------------------------------
            # Using a gradient-based method here.
            # TODO: Make it more pluggable.
            # TODO: Use SNOPT [Not a priority-Not going to use local search anytime soon]
            num_des = len(self.xI_lb)
            xC_iter = xloc_iter
            bnds = [(xL_iter[ii], xU_iter[ii]) for ii in range(num_des)]

            optResult = minimize(self.objective_callback, xC_iter,
                                 method='SLSQP', bounds=bnds,
                                 options={'ftol' : self.options['ftol']})

            xloc_iter = np.round(optResult.x.reshape(num_des, 1))

            if not optResult.success:
                return np.inf, xloc_iter, False

            floc_iter = self.objective_callback(xloc_iter)

            return floc_iter, xloc_iter, True

    def run(self, problem):
        """Execute the Branch_and_Bound method.

        Args
        ----
        problem : `Problem`
            Our parent `Problem`.
        """
        obj_surrogate = self.obj_surrogate
        con_surrogate = self.con_surrogate
        atol = self.options['atol']
        active_tol = self.options['active_tol']
        ftol = self.options['ftol']
        integer_tol = self.options['integer_tol']
        disp = self.options['disp']
        local_search = self.options['local_search']

        # Metadata Setup
        self.metadata = create_local_meta(None, self.record_name)
        self.iter_count = 1
        update_local_meta(self.metadata, (self.iter_count, ))

        # Use surrogates for speed.
        # Note, when not standalone, the parent driver provides the surrogate
        # model.
        if self.standalone and self.options['use_surrogate']:

            n_train = self.sampling[self.dvs[0]].shape[0]
            x_i = []
            x_i_hat = []
            obj = []
            cons = {}
            for con in self.get_constraint_metadata():
                cons[con] = []

            system = self.root
            metadata = self.metadata

            for i_train in range(n_train):

                xx_i = np.empty((self.size, ))
                xx_i_hat = np.empty((self.size, ))
                for var in self.dvs:
                    lower = self._desvars[var]['lower']
                    upper = self._desvars[var]['upper']
                    i, j = self.idx_cache[var]
                    x_i_0 = self.sampling[var][i_train, :]

                    xx_i[i:j] = np.round(lower + x_i_0 * (upper - lower))
                    xx_i_hat[i:j] = (xx_i[i:j] - lower)/(upper - lower)

                x_i.append(xx_i)
                x_i_hat.append(xx_i_hat)

            # Run each case and extract obj/con
            cons = {}
            for i_run in range(len(x_i)):

                # Set design variables
                for var in self.dvs:
                    i, j = self.idx_cache[var]
                    self.set_desvar(var, x_i[i_run][i:j])

                with system._dircontext:
                    system.solve_nonlinear(metadata=metadata)

                # Get objectives and constraints
                current_objs = self.get_objectives()
                obj_name = list(current_objs.keys())[0]
                current_obj = current_objs[obj_name].copy()
                obj.append(current_obj)
                for name, value in iteritems(self.get_constraints()):
                    cons[name].append(value.copy())

            self.obj_surrogate = obj_surrogate = self.surrogate()
            obj_surrogate.train(x_i_hat, obj, normalize=False)
            obj_surrogate.y = obj
            obj_surrogate.lb_org = self.xI_lb
            obj_surrogate.ub_org = self.xI_ub

            self.con_surrogate = con_surrogate = []
            for name, val in iteritems(cons):
                con_surr = self.surrogate()
                con_surr.train(x_i_hat, val, normalize=False)
                con_surr.y = val
                con_surr._name = name
                con_surr.lb_org = self.xI_lb
                con_surr.ub_org = self.xI_ub
                con_surrogate.append(con_surr)

        # Calculate intermediate statistics. This stuff used to be stored in
        # the Modelinfo object, but more convenient to store it in the
        # Kriging surrogate.

        n_train = obj_surrogate.X.shape[0]
        one = np.ones([n_train,1])
        if obj_surrogate:

            # TODO: mvp in Kriging
            # R_inv = obj_surrogate.Vh.T.dot(np.einsum('i,ij->ij',
                                                            #    obj_surrogate.S_inv,
                                                            #    obj_surrogate.U.T))
            # obj_surrogate.R_inv = R_inv

            # obj_surrogate.mu = np.dot(one.T,np.dot(R_inv,obj_surrogate.Y))/np.dot(one.T,np.dot(R_inv,one))
            #
            # obj_surrogate.SigmaSqr = np.dot((obj_surrogate.Y - one*obj_surrogate.mu).T,np.dot(R_inv,(obj_surrogate.Y-one*obj_surrogate.mu)))/n_train

            # TODO: norm type, should probably always be 2 (Yes for sure)
            obj_surrogate.p = 2

            # obj_surrogate.c_r = np.dot(R_inv,(obj_surrogate.Y-one*obj_surrogate.mu))

            ## This is also done in Ameigo. TODO: just do it once.
            obj_surrogate.y_best = np.min(obj_surrogate.Y)

            ## This is the rest of the interface that any "surrogate" needs to contain.
            ##obj_surrogate.X = surrogate.X
            ##obj_surrogate.ynorm = surrogate.Y
            ##obj_surrogate.thetas = surrogate.thetas
            ##obj_surrogate.X_std = obj_surrogate.X_std.reshape(num_xI,1)
            ##obj_surrogate.X_mean = obj_surrogate.X_mean.reshape(num_xI,1)

        for con_surr in con_surrogate:

            # R_inv = con_surr.Vh.T.dot(np.einsum('i,ij->ij',
            #                                              con_surr.S_inv,
            #                                              con_surr.U.T))
            # con_surr.R_inv = R_inv
            # con_surr.mu = np.dot(one.T,np.dot(R_inv,con_surr.Y))/np.dot(one.T,np.dot(R_inv,one))
            # con_surr.SigmaSqr = np.dot((con_surr.y - one*con_surr.mu).T,np.dot(R_inv,(con_surr.y-one*con_surr.mu)))/n_train
            #
            con_surr.p = 2
            # con_surr.c_r = np.dot(R_inv,(con_surr.y-one*con_surr.mu))

        #----------------------------------------------------------------------
        # Step 1: Initialize
        #----------------------------------------------------------------------

        terminate = False
        num_des = len(self.xI_lb)
        node_num = 0

        # Initial B&B bounds are infinite.
        LBD = -np.inf
        LBD_prev =- np.inf

        # copy our desvars' user specified upper and lower bounds
        # FIXME: is this copy really needed here since we copy these again inside the loop?
        xL_iter = self.xI_lb.copy()
        xU_iter = self.xI_ub.copy()

        # Initial optimal objective and solution
        # Randomly generate an integer point
        # TODO Generate a different random number across each dim
        #xopt = np.round(xL_iter + uniform(0,1)*(xU_iter - xL_iter)).reshape(num_des)
        #xopt = np.round(xL_iter + np.random.random(num_des)*(xU_iter - xL_iter)).reshape(num_des)
        xopt = 2.0*np.ones((num_des))
        fopt = self.objective_callback(xopt)
        self.eflag_MINLPBB = True
        UBD = fopt

        # This stuff is just for printing.
        par_node = 0

        # Active set fields:
        #     Aset = [[NodeNumber, lb, ub, LBD, UBD], [], ..]
        # Each node is a list.
        active_set = []

        while not terminate:
            xloc_iter = np.round(xL_iter + 0.49*(xU_iter - xL_iter)) #Keep this to 0.49 to always round towards bottom-left
            floc_iter = self.objective_callback(xloc_iter)
            efloc_iter = True
            if local_search:
<<<<<<< HEAD
                floc_iter, xloc_iter, efloc_iter = \
                         self._do_local_search(xL_iter, xU_iter, floc_iter,
                                               xloc_iter, active_tol)
=======
                if np.abs(floc_iter) > active_tol: #Perform at non-flat starting point
                    #--------------------------------------------------------------
                    #Step 2: Obtain a local solution
                    #--------------------------------------------------------------
                    # Using a gradient-based method here.
                    # TODO: Make it more pluggable.
                    # TODO: Use SNOPT [Not a priority-Not going to use local search anytime soon]
                    xC_iter = xloc_iter
                    bnds = [(xL_iter[ii], xU_iter[ii]) for ii in range(num_des)]

                    optResult = minimize(self.objective_callback, xC_iter,
                                         method='SLSQP', bounds=bnds,
                                         options={'ftol' : ftol})

                    xloc_iter = np.round(optResult.x.reshape(num_des))
                    floc_iter = self.objective_callback(xloc_iter)

                    if not optResult.success:
                        efloc_iter = False
                        floc_iter = np.inf
                    else:
                        efloc_iter = True
>>>>>>> 467fcfac

            #--------------------------------------------------------------
            # Step 3: Partition the current rectangle as per the new
            # branching scheme.
            #--------------------------------------------------------------
            child_info = np.zeros((2,3))
            dis_flag = [' ',' ']
            l_iter = (xU_iter - xL_iter).argmax() # pick dv with largest lower and upper bound (should we do abs here???)
            if xloc_iter[l_iter]<xU_iter[l_iter]:
                delta = 0.5 #0<delta<1
            else:
                delta = -0.5 #-1<delta<0
            for ii in range(2):
                lb = xL_iter.copy()
                ub = xU_iter.copy()
                if ii == 0:
                    ub[l_iter] = np.floor(xloc_iter[l_iter]+delta)
                elif ii == 1:
                    lb[l_iter] = np.ceil(xloc_iter[l_iter]+delta)

                if np.linalg.norm(ub - lb) > active_tol: #Not a point
                    #--------------------------------------------------------------
                    # Step 4: Obtain an LBD of f in the newly created node
                    #--------------------------------------------------------------
                    S4_fail = False
                    x_comL, x_comU, Ain_hat, bin_hat = gen_coeff_bound(lb, ub, obj_surrogate)
                    sU, eflag_sU = self.maximize_S(x_comL, x_comU, Ain_hat, bin_hat,
                                                   obj_surrogate)

                    if eflag_sU:
                        yL, eflag_yL = self.minimize_y(x_comL, x_comU, Ain_hat, bin_hat,
                                                       obj_surrogate)

                        if eflag_yL:
                            NegEI = calc_conEI_norm([], obj_surrogate, SSqr=sU, y_hat=yL)

                            M = len(self.con_surrogate)
                            EV = np.zeros([M, 1])

                            # Expected constraint violation
                            for mm in range(M):
                                x_comL, x_comU, Ain_hat, bin_hat = gen_coeff_bound(lb, ub, con_surrogate[mm])
                                sU_g, eflag_sU_g = self.maximize_S(x_comL, x_comU, Ain_hat,
                                                                   bin_hat, con_surrogate[mm])

                                if eflag_sU_g:
                                    yL_g, eflag_yL_g = self.minimize_y(x_comL, x_comU, Ain_hat,
                                                                       bin_hat, con_surrogate[mm])
                                    if eflag_yL_g:
                                        EV[mm] = calc_conEV_norm([],
                                                                 con_surrogate[mm],
                                                                 gSSqr=-sU_g,
                                                                 g_hat=yL_g)
                                    else:
                                        S4_fail = True
                                        break
                                else:
                                    S4_fail = True
                                    break

                        else:
                            S4_fail = True
                    else:
                        S4_fail = True

                    # Convex approximation failed!
                    if S4_fail:
                        if efloc_iter:
                            LBD_NegConEI = LBD_prev
                        else:
                            LBD_NegConEI = np.inf
                        dis_flag[ii] = 'F'
                    else:
                        LBD_NegConEI = (NegEI/(1.0 + np.sum(EV)))

                    #--------------------------------------------------------------
                    # Step 5: Store any new node inside the active set that has LBD
                    # lower than the UBD.
                    #--------------------------------------------------------------

                    if LBD_NegConEI < UBD - 1.0e-6:
                        node_num += 1
                        new_node = [node_num, lb, ub, LBD_NegConEI, floc_iter]
                        active_set.append(new_node)
                        child_info[ii] = np.array([node_num, LBD_NegConEI, floc_iter])
                    else:
                        child_info[ii] = np.array([par_node, LBD_NegConEI, floc_iter])
                        dis_flag[ii] = 'X' #Flag for child created but not added to active set (fathomed)
                else:
                    if ii == 1:
                        xloc_iter = ub
                        floc_iter = self.objective_callback(xloc_iter)
                    child_info[ii] = np.array([par_node, np.inf, floc_iter])
                    dis_flag[ii] = 'x' #Flag for No child created

                #Update the active set whenever better solution found
                if floc_iter < UBD:
                    UBD = floc_iter
                    fopt = UBD
                    xopt = xloc_iter.copy().reshape(num_des)

                    # Update active set: Removes the current node
                    if len(active_set) >= 1:
                        active_set = update_active_set(active_set, UBD)


            if disp:
                if (self.iter_count-1) % 25 == 0:
                    # Display output in a tabular format
                    print("="*85)
                    print("%19s%12s%14s%21s" % ("Global", "Parent", "Child1", "Child2"))
                    template = "%s%8s%10s%8s%9s%11s%10s%11s%11s"
                    print(template % ("Iter", "LBD", "UBD", "Node", "Node1", "LBD1",
                                      "Node2", "LBD2", "Flocal"))
                    print("="*85)
                template = "%3d%10.2f%10.2f%6d%8d%1s%13.2f%8d%1s%13.2f%9.2f"
                print(template % (self.iter_count, LBD, UBD, par_node, child_info[0, 0],
                                  dis_flag[0], child_info[0, 1], child_info[1, 0],
                                  dis_flag[1], child_info[1, 1], child_info[1, 2]))

            # Termination
            if active_set:
                # Update LBD and select the current rectangle

                # a. Set LBD as lowest in the active set
                all_LBD = [item[3] for item in active_set]
                LBD = min(all_LBD)
                ind_LBD = all_LBD.index(LBD)
                LBD_prev = LBD

                # b. Select the lowest LBD node as the current node
                par_node, xL_iter, xU_iter, _, _ = active_set[ind_LBD]
                self.iter_count += 1

                # c. Delete the selected node from the Active set of nodes
                del active_set[ind_LBD]

                #--------------------------------------------------------------
                #Step 7: Check for convergence
                #--------------------------------------------------------------
                diff = np.abs(UBD - LBD)
                if diff < atol:
                    terminate = True
                    if disp:
                        print("="*85)
                        print("Terminating! Absolute difference between the upper " + \
                              "and lower bound is below the tolerence limit.")
            else:
                terminate = True
                if disp:
                    print("="*85)
                    print("Terminating! No new node to explore.")

        # Finalize by putting optimal value back into openMDAO
        if self.standalone:

            for var in self.dvs:
                i, j = self.idx_cache[var]
                self.set_desvar(var, xopt[i:j])

            update_local_meta(metadata, (self.iter_count, ))

            with system._dircontext:
                system.solve_nonlinear(metadata=metadata)

        else:
            self.xopt = xopt
            self.fopt = fopt

    def objective_callback(self, xI):
        """ Callback for main problem evaluation."""
        obj_surrogate = self.obj_surrogate

        # When run stanalone, the objective is the model objective.
        if self.standalone:
            if self.options['use_surrogate']:
                f = obj_surrogate.predict(xI, normalize=False)[0]

            else:
                system = self.root
                metadata = self.metadata

                # Pass in new parameters
                for var in self.dvs:
                    i, j = self.idx_cache[var]
                    self.set_desvar(var, xI[i:j])

                update_local_meta(metadata, (self.iter_count, ))

                with system._dircontext:
                    system.solve_nonlinear(metadata=metadata)

                # Get the objective function evaluations
                for name, obj in self.get_objectives().items():
                    f = obj
                    break

                self.con_cache = self.get_constraints()

                # Record after getting obj and constraints to assure it has been
                # gathered in MPI.
                self.recorders.record_iteration(system, metadata)

        # When run under AMEIGO, objective is the expected improvment
        # function with modifications to make it concave.
        else:
            #ModelInfo_obj=param[0];ModelInfo_g=param[1];con_fac=param[2];flag=param[3]

            X = obj_surrogate.X
            k = np.shape(X)[1]
            lb = obj_surrogate.lb
            ub = obj_surrogate.ub

            # Normalized as per the convention in Kriging of openmdao
            #xval = (xI - obj_surrogate.X_mean)/obj_surrogate.X_std
            xval = (xI - obj_surrogate.lb_org.flatten())/(obj_surrogate.ub_org.flatten() - obj_surrogate.lb_org.flatten())

            NegEI = calc_conEI_norm(xval, obj_surrogate)

            con_surrogate = self.con_surrogate
            M = len(con_surrogate)
            EV = np.zeros([M, 1])
            if M>0:
                for mm in range(M):
                    EV[mm] = calc_conEV_norm(xval, con_surrogate[mm])

            conNegEI = NegEI/(1.0+np.sum(EV))
            P = 0.0

            if self.options['concave_EI']: #Locally makes ei concave to get rid of flat objective space
                for ii in range(k):
                    P += con_fac[ii]*(lb[ii] - xval[ii])*(ub[ii] - xval[ii])

            f = conNegEI + P

        #print(xI, f)
        return f

    def maximize_S(self, x_comL, x_comU, Ain_hat, bin_hat, surrogate):
        """This method finds an upper bound to the SigmaSqr Error, and scales
        up 'r' to provide a smooth design space for gradient-based approach.
        """
        R_inv = surrogate.R_inv
        SigmaSqr = surrogate.SigmaSqr
        X = surrogate.X

        n, k = X.shape
        one = np.ones([n, 1])

        xhat_comL = x_comL.copy()
        xhat_comU = x_comU.copy()
        xhat_comL[k:] = 0.0
        xhat_comU[k:] = 1.0

        # Calculate the convexity factor alpha
        rL = x_comL[k:]
        rU = x_comU[k:]

        dr_drhat = np.zeros([n, n])
        for ii in range(n):
            dr_drhat[ii, ii] = rU[ii, 0] - rL[ii, 0]

        T2_num = np.dot(np.dot(R_inv, one),np.dot(R_inv, one).T)
        T2_den = np.dot(one.T, np.dot(R_inv, one))
        d2S_dr2 = 2.0*SigmaSqr*(R_inv - (T2_num/T2_den))
        H_hat = np.dot(np.dot(dr_drhat, d2S_dr2), dr_drhat.T)

        # Use Gershgorin's circle theorem to find a lower bound of the
        # min eigen value of the hessian
        eig_lb = np.zeros([n, 1])
        for ii in range(n):
            dia_ele = H_hat[ii, ii]
            sum_rw = 0.0
            sum_col = 0.0
            for jj in range(n):
                if ii != jj:
                    sum_rw += np.abs(H_hat[ii,jj])
                    sum_col += np.abs(H_hat[jj,ii])

                eig_lb[ii] = dia_ele - np.min(np.array([sum_rw, sum_col]))

        eig_min = np.min(eig_lb)
        alpha = np.max(np.array([0.0, -0.5*eig_min]))

        # Just storing it here to pull it out in the callback?
        surrogate._alpha = alpha

        # Maximize S
        x0 = 0.5*(xhat_comL + xhat_comU)
        #bnds = [(xhat_comL[ii], xhat_comU[ii]) for ii in range(len(xhat_comL))]

        ##Note: Python defines constraints like g(x) >= 0
        #cons = [{'type' : 'ineq',
                 #'fun' : lambda x : -np.dot(Ain_hat[ii, :], x) + bin_hat[ii],
                 #'jac' : lambda x : -Ain_hat[ii, :]} for ii in range(2*n)]

        if self.pyopt:

            self.x_comL = x_comL
            self.x_comU = x_comU
            self.xhat_comL = xhat_comL
            self.xhat_comU = xhat_comU
            self.Ain_hat = Ain_hat
            self.bin_hat = bin_hat
            self.current_surr = surrogate

            opt_x, opt_f, succ_flag = snopt_opt(self.calc_SSqr_convex, x0, xhat_comL,
                                                xhat_comU, len(bin_hat),
                                                title='Maximize_S',
                                                options={'Major optimality tolerance' : self.options['ftol']},
                                                jac=Ain_hat,
                                                )#sens=self.calc_SSqr_convex_grad)

            Neg_sU = opt_f
            if not succ_flag:
                eflag_sU = False
            else:
                eflag_sU = True

        else:
            optResult = minimize(self.calc_SSqr_convex_old, x0,
                                 args=(x_comL, x_comU, xhat_comL, xhat_comU, surrogate),
                                 method='SLSQP', constraints=cons, bounds=bnds,
                                 options={'ftol' : self.options['ftol'],
                                          'maxiter' : 100})

            Neg_sU = optResult.fun
            if not optResult.success:
                eflag_sU = False
            else:
                eflag_sU = True
                tol = self.options['con_tol']
                for ii in range(2*n):
                    if np.dot(Ain_hat[ii, :], optResult.x) > (bin_hat[ii ,0] + tol):
                        eflag_sU = False
                        break

        sU = - Neg_sU
        return sU, eflag_sU

    def calc_SSqr_convex_old(self, x_com, *param):
        """ Callback function for minimization of mean squared error."""

        x_comL = param[0]
        x_comU = param[1]
        xhat_comL = param[2]
        xhat_comU = param[3]
        surrogate = self.param[4]

        X = surrogate.X
        R_inv = surrogate.R_inv
        SigmaSqr = surrogate.SigmaSqr
        alpha = surrogate._alpha

        n, k = X.shape

        one = np.ones([n, 1])

        rL = x_comL[k:]
        rU = x_comU[k:]
        rhat = x_com[k:].reshape(n, 1)

        r = rL + rhat*(rU - rL)
        rhat_L = xhat_comL[k:]
        rhat_U = xhat_comU[k:]

        term0 = np.dot(R_inv, r)
        term1 = -SigmaSqr*(1.0 - r.T.dot(term0) + \
        ((1.0 - one.T.dot(term0))**2/(one.T.dot(np.dot(R_inv, one)))))

        term2 = alpha*(rhat-rhat_L).T.dot(rhat-rhat_U)
        S2 = term1 + term2

        #print('x', x_com)
        #print('obj', S2[0, 0])
        return S2[0, 0]

    def calc_SSqr_convex(self, dv_dict):
        """ Callback function for minimization of mean squared error."""
        fail = 0

        x_com = dv_dict['x']
        surrogate = self.current_surr
        x_comL = self.x_comL
        x_comU = self.x_comU
        xhat_comL = self.xhat_comL
        xhat_comU = self.xhat_comU

        X = surrogate.X
        R_inv = surrogate.R_inv
        SigmaSqr = surrogate.SigmaSqr
        alpha = surrogate._alpha

        n, k = X.shape

        one = np.ones([n, 1])

        rL = x_comL[k:]
        rU = x_comU[k:]
        rhat = x_com[k:].reshape(n, 1)

        r = rL + rhat*(rU - rL)
        rhat_L = xhat_comL[k:]
        rhat_U = xhat_comU[k:]

        term0 = np.dot(R_inv, r)
        term1 = -SigmaSqr*(1.0 - r.T.dot(term0) + \
        ((1.0 - one.T.dot(term0))**2/(one.T.dot(np.dot(R_inv, one)))))

        term2 = alpha*(rhat-rhat_L).T.dot(rhat-rhat_U)
        S2 = term1 + term2

        # Objectives
        func_dict = {}
        func_dict['obj'] = S2[0, 0]

        # Constraints
        Ain_hat = self.Ain_hat
        bin_hat = self.bin_hat

        func_dict['con'] = np.dot(Ain_hat, x_com) - bin_hat.flatten()
        #print('x', dv_dict)
        #print('obj', func_dict['obj'])
        return func_dict, fail

    def calc_SSqr_convex_grad(self, dv_dict, func_dict):
        """ Callback function for gradient of mean squared error."""
        fail = 0

        x_com = dv_dict['x']
        obj_surrogate = self.obj_surrogate
        x_comL = self.x_comL
        x_comU = self.x_comU
        xhat_comL = self.xhat_comL
        xhat_comU = self.xhat_comU

        X = obj_surrogate.X
        R_inv = obj_surrogate.R_inv
        SigmaSqr = obj_surrogate.SigmaSqr
        alpha = obj_surrogate._alpha

        n, k = X.shape
        nn = len(x_com)

        one = np.ones([n, 1])

        rL = x_comL[k:]
        rU = x_comU[k:]
        rhat = x_com[k:].reshape(n, 1)

        r = rL + rhat*(rU - rL)
        rhat_L = xhat_comL[k:]
        rhat_U = xhat_comU[k:]

        term0 = np.dot(R_inv, r)

        dterm1a = (rhat.T.dot(R_inv) + rhat.T.dot(R_inv.T))
        dterm1b = 2.0*((1.0 - one.T.dot(term0))*np.sum(R_inv, 0)/(one.T.dot(np.dot(R_inv, one))))
        dterm1 = SigmaSqr*(dterm1a + dterm1b)

        dterm2 = alpha*(2.0*rhat - rhat_L - rhat_U)

        dobj_dr = dterm1 + dterm2.T

        # Objectives
        sens_dict = OrderedDict()
        sens_dict['obj'] = OrderedDict()
        sens_dict['obj']['x'] = np.zeros((1, nn))
        sens_dict['obj']['x'][:, k:] = dobj_dr*(rU - rL).T

        # Constraints
        Ain_hat = self.Ain_hat
        bin_hat = self.bin_hat

        sens_dict['con'] = OrderedDict()
        sens_dict['con']['x'] = Ain_hat

        return sens_dict, fail

    def minimize_y(self, x_comL, x_comU, Ain_hat, bin_hat, surrogate):

        # 1- Formulates y_hat as LP (weaker bound)
        # 2- Uses non-convex relaxation technique (stronger bound) [Future release]
        app = 1

        X = surrogate.X
        n, k = X.shape

        xhat_comL = x_comL.copy()
        xhat_comU = x_comU.copy()
        xhat_comL[k:] = 0.0
        xhat_comU[k:] = 1.0

        if app == 1:
            x0 = 0.5*(xhat_comL + xhat_comU)
            #bnds = [(xhat_comL[ii], xhat_comU[ii]) for ii in range(len(xhat_comL))]

            #cons = [{'type' : 'ineq',
                     #'fun' : lambda x : -np.dot(Ain_hat[ii, :],x) + bin_hat[ii],
                     #'jac': lambda x: -Ain_hat[ii, :]} for ii in range(2*n)]

        if self.pyopt:

            self.x_comL = x_comL
            self.x_comU = x_comU
            self.Ain_hat = Ain_hat
            self.bin_hat = bin_hat
            self.current_surr = surrogate

            opt_x, opt_f, succ_flag = snopt_opt(self.calc_y_hat_convex, x0, xhat_comL,
                                                xhat_comU, len(bin_hat),
                                                title='minimize_y',
                                                options={'Major optimality tolerance' : self.options['ftol']},
                                                jac=Ain_hat)

            yL = opt_f
            if not succ_flag:
                eflag_yL = False
            else:
                eflag_yL = True

        else:
            optResult = minimize(self.calc_y_hat_convex_old, x0,
                                 args=(x_comL, x_comU, surrogate), method='SLSQP',
                                 constraints=cons, bounds=bnds,
                                 options={'ftol' : self.options['ftol'],
                                          'maxiter' : 100})

            yL = optResult.fun
            if not optResult.success:
                eflag_yL = False
            else:
                eflag_yL = True
                tol = self.options['con_tol']
                for ii in range(2*n):
                    if np.dot(Ain_hat[ii, :], optResult.x) > (bin_hat[ii, 0] + tol):
                        eflag_yL = False
                        break

        return yL, eflag_yL

    def calc_y_hat_convex_old(self, x_com, *param):
        x_comL = param[0]
        x_comU = param[1]
        surrogate = param[2]

        X = surrogate.X
        c_r = surrogate.c_r
        mu = surrogate.mu
        n, k = X.shape

        rL = x_comL[k:]
        rU = x_comU[k:]
        rhat = np.array([x_com[k:]]).reshape(n, 1)
        r = rL + rhat*(rU - rL)

        y_hat = mu + np.dot(r.T, c_r)
        return y_hat[0, 0]

    def calc_y_hat_convex(self, dv_dict):
        fail = 0

        x_com = dv_dict['x']
        surrogate = self.current_surr
        x_comL = self.x_comL
        x_comU = self.x_comU

        X = surrogate.X
        c_r = surrogate.c_r
        mu = surrogate.mu
        n, k = X.shape

        rL = x_comL[k:]
        rU = x_comU[k:]
        rhat = np.array([x_com[k:]]).reshape(n, 1)
        r = rL + rhat*(rU - rL)

        y_hat = mu + np.dot(r.T, c_r)

        # Objective
        func_dict = {}
        func_dict['obj'] = y_hat[0, 0]

        # Constraints
        Ain_hat = self.Ain_hat
        bin_hat = self.bin_hat

        func_dict['con'] = np.dot(Ain_hat, x_com) - bin_hat.flatten()
        #print('x', dv_dict)
        #print('obj', func_dict['obj'])
        return func_dict, fail

def update_active_set(active_set, ubd):
    """ Remove variables from the active set data structure if their current
    upper bound exceeds the given value.

    Args
    ----
    active_set : list of lists of floats
        Active set data structure of form [[NodeNumber, lb, ub, LBD, UBD], [], ..]
    ubd : float
        Maximum for bounds test.

    Returns
    -------
    new active_set
    """
    return [a for a in active_set if a[3] < ubd]


def gen_coeff_bound(xI_lb, xI_ub, surrogate):
    """This function generates the upper and lower bound of the artificial
    variable r and the coefficients for the linearized under estimator
    constraints. The version accepts design bound in the original design
    space, converts it to normalized design space.
    """

    #Normalized to 0-1 hypercube
    xL_hat0 = (xI_lb - surrogate.lb_org.flatten())/(surrogate.ub_org.flatten() - surrogate.lb_org.flatten())
    xU_hat0 = (xI_ub - surrogate.lb_org.flatten())/(surrogate.ub_org.flatten() - surrogate.lb_org.flatten())
    xL_hat = xL_hat0
    xU_hat = xU_hat0

    #Normalized as per Openmdao kriging model
    #xL_hat = (xI_lb - surrogate.X_mean)/surrogate.X_std
    #xU_hat = (xI_ub - surrogate.X_mean)/surrogate.X_std

    rL, rU = interval_analysis(xL_hat, xU_hat, surrogate)

    # Combined design variables for supbproblem
    num = len(xL_hat) + len(rL)
    x_comL = np.append(xL_hat, rL).reshape(num, 1)
    x_comU = np.append(xU_hat, rU).reshape(num, 1)

    # Coefficients of the linearized constraints of the subproblem
    Ain_hat, bin_hat = lin_underestimator(x_comL, x_comU, surrogate)

    return x_comL, x_comU, Ain_hat, bin_hat


def interval_analysis(lb_x, ub_x, surrogate):
    """ The module predicts the lower and upper bound of the artificial
    variable 'r' from the bounds of the design variable x r is related to x
    by the following equation:

    r_i = exp(-sum(theta_h*(x_h - x_h_i)^2))

    """

    X = surrogate.X
    thetas = surrogate.thetas
    p = surrogate.p
    n, k = X.shape

    t1L = np.zeros([n, k]); t1U = np.zeros([n, k])
    t2L = np.zeros([n, k]); t2U = np.zeros([n, k])
    t3L = np.zeros([n, k]); t3U = np.zeros([n, k])
    t4L = np.zeros([n, 1]); t4U = np.zeros([n, 1])
    lb_r = np.zeros([n, 1]); ub_r = np.ones([n, 1])

    if p % 2 == 0:
        for i in range(n):
            for h in range(k):
                t1L[i,h] = lb_x[h] - X[i, h]
                t1U[i,h] = ub_x[h] - X[i, h]
    #
                t2L[i,h] = np.max(np.array([0,np.min(np.array([t1L[i, h]*t1L[i, h],
                                                                t1L[i, h]*t1U[i, h],
                                                                t1U[i, h]*t1U[i, h]]))]))
                t2U[i,h] = np.max(np.array([0,np.max(np.array([t1L[i, h]*t1L[i, h],
                                                                t1L[i, h]*t1U[i, h],
                                                                t1U[i, h]*t1U[i, h]]))]))
    #
                t3L[i,h] = np.min(np.array([-thetas[h]*t2L[i, h], -thetas[h]*t2U[i, h]]))
                t3U[i,h] = np.max(np.array([-thetas[h]*t2L[i, h], -thetas[h]*t2U[i, h]]))
    #
            t4L[i] = np.sum(t3L[i, :])
            t4U[i] = np.sum(t3U[i, :])
    #
            lb_r[i] = np.exp(t4L[i])
            ub_r[i] = np.exp(t4U[i])
    else:
        print("\nWarning! Value of p should be 2. Cannot perform interval analysis")
        print("\nReturing global bound of the r variable")

    return lb_r, ub_r


def lin_underestimator(lb, ub, surrogate):
    X = surrogate.X
    thetas = surrogate.thetas
    p = surrogate.p
    n, k = X.shape

    lb_x = lb[:k]; ub_x = ub[:k]
    lb_r = lb[k:]; ub_r = ub[k:]

    a1 = np.zeros([n, n]); a3 = np.zeros([n, n])
    a1_hat = np.zeros([n, n]); a3_hat = np.zeros([n, n])
    a2 = np.zeros([n, k]); a4 = np.zeros([n, k])
    b2 = np.zeros([n, k]); b4 = np.zeros([n, k])
    b1 = np.zeros([n, 1]); b3 = np.zeros([n, 1])
    b1_hat = np.zeros([n, 1]); b3_hat = np.zeros([n, 1])

    for i in range(n):
        #T1: Linearize under-estimator of ln[r_i] = a1[i,i]*r[i] + b1[i]
        if ub_r[i] < 1.0e-323 or (ub_r[i] - lb_r[i]) < 1.0e-308:
            # a1[i,i] = 0.
            # b1[i] = -np.inf
            a1_hat[i,i] = 0.0 #a1[i,i]*(ub_r[i]-lb_r[i])
            b1_hat[i] = -np.inf #a1[i,i]*lb_r[i] + b1[i]
        elif ub_r[i] <= lb_r[i]:
            # a1[i,i] = 0.0
            # b1[i] = np.log(ub_r[i])
            a1_hat[i,i] = 0.0 #a1[i,i]*(ub_r[i]-lb_r[i])
            b1_hat[i] = np.log(ub_r[i]) #a1[i,i]*lb_r[i] + b1[i]
        elif lb_r[i] < 1.0e-323:
            # a1[i,i] = np.inf
            # b1[i] = -np.inf
            a1_hat[i,i] = np.inf #a1[i,i]*(ub_r[i]-lb_r[i])
            b1_hat[i] = -np.inf #b1[i]
        else:
            a1[i,i] = ((np.log(ub_r[i]) - np.log(lb_r[i]))/(ub_r[i] - lb_r[i]))
            b1[i] = np.log(ub_r[i]) - a1[i,i]*ub_r[i]
            a1_hat[i,i] = a1[i,i]*(ub_r[i]-lb_r[i])
            b1_hat[i] = a1[i,i]*lb_r[i] + b1[i]

        #T3: Linearize under-estimator of -ln[r_i] = a3[i,i]*r[i] + b3[i]
        if ub_r[i] < 1.0e-323:
            a3_hat[i,i] = 0.0
            b3_hat[i] = np.inf
        else:
            r_m_i = (lb_r[i] + ub_r[i])/2.0
            if r_m_i < 1e-308:
                a3_hat[i,i] = -np.inf
                b3_hat[i] = np.inf
            else:
                a3[i,i] = -1.0/r_m_i
                b3[i] = -np.log(r_m_i) - a3[i,i]*r_m_i
                a3_hat[i,i] = a3[i,i]*(ub_r[i] - lb_r[i])
                b3_hat[i] = a3[i,i]*lb_r[i] + b3[i]

        for h in range(k):
            #T2: Linearize under-estimator of thetas_h*(x_h - X_h_i)^2 = a4[i,h]*x_h[h] + b4[i,h]
            x_m_h = (ub_x[h] + lb_x[h])/2.0
            a2[i,h] = p*thetas[h]*(x_m_h - X[i,h])**(p-1.0)
            yy = thetas[h]*(x_m_h - X[i,h])**p
            b2[i,h] = -a2[i,h]*x_m_h + yy

            #T4: Linearize under-estimator of -theta_h*(x_h - X_h_i)^2 = a4[i,h]*x_h[h] + b4[i,h]
            yy2 = -thetas[h]*(ub_x[h] - X[i,h])**p
            yy1 = -thetas[h]*(lb_x[h] - X[i,h])**p

            if ub_x[h] <= lb_x[h]:
                a4[i,h] = 0.0
            else:
                a4[i,h] = (yy2 - yy1)/(ub_x[h] - lb_x[h])

            b4[i,h] = -a4[i,h]*lb_x[h] + yy1

    Ain1 = np.concatenate((a2, a4), axis=0)
    Ain2 = np.concatenate((a1_hat, a3_hat), axis=0)
    Ain_hat = np.concatenate((Ain1, Ain2), axis=1)
    bin_hat = np.concatenate((-(b1_hat + np.sum(b2, axis=1).reshape(n,1)),
                              -(b3_hat + np.sum(b4, axis=1).reshape(n,1))), axis=0)

    return Ain_hat, bin_hat

def calc_conEI_norm(xval, obj_surrogate, SSqr=None, y_hat=None):
    """This function evaluates the expected improvement in the normalized
    design space.
    """
    #y_min = (obj_surrogate.y_best - obj_surrogate.Y_mean)/obj_surrogate.Y_std
    y_min = obj_surrogate.y_best

    if SSqr is None:
        X = obj_surrogate.X
        c_r = obj_surrogate.c_r
        thetas = obj_surrogate.thetas
        SigmaSqr = obj_surrogate.SigmaSqr
        R_inv = obj_surrogate.R_inv
        mu = obj_surrogate.mu
        p = obj_surrogate.p

        n = np.shape(X)[0]
        one = np.ones([n, 1])

        r = np.exp(-np.sum(thetas.T*(xval - X)**p, 1)).reshape(n, 1)

        y_hat = mu + np.dot(r.T, c_r)
        term0 = np.dot(R_inv, r)
        SSqr = SigmaSqr*(1.0 - r.T.dot(term0) + \
        ((1.0 - one.T.dot(term0))**2)/(one.T.dot(np.dot(R_inv, one))))

    if SSqr == 0.0:
        NegEI = 0.0
    else:
        dy = y_min - y_hat
        SSqr = abs(SSqr)
        ei1 = dy*(0.5+0.5*erf((1/np.sqrt(2))*(dy/np.sqrt(SSqr))))
        ei2 = np.sqrt(SSqr)*(1.0/np.sqrt(2.0*np.pi))*np.exp(-0.5*(dy**2/SSqr))
        NegEI = -(ei1 + ei2)

    return NegEI


def calc_conEV_norm(xval, con_surrogate, gSSqr=None, g_hat=None):
    """This modules evaluates the expected improvement in the normalized
    design sapce"""

    g_min = 0.0

    if gSSqr is None:
        X = con_surrogate.X
        c_r = con_surrogate.c_r
        thetas = con_surrogate.thetas
        SigmaSqr = con_surrogate.SigmaSqr
        R_inv = con_surrogate.R_inv
        mu = con_surrogate.mu
        p = con_surrogate.p
        n = np.shape(X)[0]
        one = np.ones([n, 1])

        r = np.exp(-np.sum(thetas.T*(xval - X)**p, 1)).reshape(n, 1)

        g_hat = mu + np.dot(r.T, c_r)
        term0 = np.dot(R_inv, r)
        gSSqr = SigmaSqr*(1.0 - r.T.dot(term0) + \
                          ((1.0 - one.T.dot(term0))**2)/(one.T.dot(np.dot(R_inv, one))))

    if gSSqr == 0:
        EV = 0.0
    else:
        # Calculate expected violation
        dg = g_hat - g_min
        gSSqr = abs(gSSqr)
        ei1 = dg*(0.5 + 0.5*erf((1.0/np.sqrt(2.0))*(dg/np.sqrt(gSSqr))))
        ei2 = np.sqrt(gSSqr)*(1.0/np.sqrt(2.0*np.pi))*np.exp(-0.5*(dg**2/gSSqr))
        EV = (ei1 + ei2)

    return EV<|MERGE_RESOLUTION|>--- conflicted
+++ resolved
@@ -392,11 +392,6 @@
             floc_iter = self.objective_callback(xloc_iter)
             efloc_iter = True
             if local_search:
-<<<<<<< HEAD
-                floc_iter, xloc_iter, efloc_iter = \
-                         self._do_local_search(xL_iter, xU_iter, floc_iter,
-                                               xloc_iter, active_tol)
-=======
                 if np.abs(floc_iter) > active_tol: #Perform at non-flat starting point
                     #--------------------------------------------------------------
                     #Step 2: Obtain a local solution
@@ -419,7 +414,6 @@
                         floc_iter = np.inf
                     else:
                         efloc_iter = True
->>>>>>> 467fcfac
 
             #--------------------------------------------------------------
             # Step 3: Partition the current rectangle as per the new
